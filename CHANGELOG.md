--- conflicted
+++ resolved
@@ -1,4 +1,3 @@
-<<<<<<< HEAD
 v2.6.0 (FUTURE)
 
 ## Changes
@@ -28,7 +27,9 @@
 ## Bug Fixes
 
 * [#2968](https://github.com/digitalocean/netbox/issues/2968) - Correct API documentation for SerializerMethodFields
-=======
+
+---
+
 v2.5.10 (2019-04-08)
 
 ## Enhancements
@@ -44,7 +45,6 @@
 * [#3044](https://github.com/digitalocean/netbox/issues/3044) - Ignore site/rack fields when connecting a new cable via device search
 * [#3046](https://github.com/digitalocean/netbox/issues/3046) - Fix exception at reports API endpoint
 * [#3047](https://github.com/digitalocean/netbox/issues/3047) - Fix exception when writing mac address for an interface via API
->>>>>>> 8d79353d
 
 ---
 
