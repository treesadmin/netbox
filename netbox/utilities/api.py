from collections import OrderedDict

import pytz
from django.conf import settings
from django.contrib.contenttypes.models import ContentType
<<<<<<< HEAD
from django.core.exceptions import FieldError, MultipleObjectsReturned, ObjectDoesNotExist
from django.db.models import ManyToManyField
=======
from django.core.exceptions import ObjectDoesNotExist
from django.db.models import ManyToManyField, ProtectedError
>>>>>>> f9dba8a7
from django.http import Http404
from rest_framework.exceptions import APIException
from rest_framework.permissions import BasePermission
from rest_framework.relations import PrimaryKeyRelatedField, RelatedField
from rest_framework.response import Response
from rest_framework.serializers import Field, ModelSerializer, ValidationError
from rest_framework.viewsets import ModelViewSet as _ModelViewSet, ViewSet

from .utils import dict_to_filter_params, dynamic_import


class ServiceUnavailable(APIException):
    status_code = 503
    default_detail = "Service temporarily unavailable, please try again later."


class SerializerNotFound(Exception):
    pass


def get_serializer_for_model(model, prefix=''):
    """
    Dynamically resolve and return the appropriate serializer for a model.
    """
    app_name, model_name = model._meta.label.split('.')
    serializer_name = '{}.api.serializers.{}{}Serializer'.format(
        app_name, prefix, model_name
    )
    try:
        return dynamic_import(serializer_name)
    except AttributeError:
        raise SerializerNotFound(
            "Could not determine serializer for {}.{} with prefix '{}'".format(app_name, model_name, prefix)
        )


#
# Authentication
#

class IsAuthenticatedOrLoginNotRequired(BasePermission):
    """
    Returns True if the user is authenticated or LOGIN_REQUIRED is False.
    """
    def has_permission(self, request, view):
        if not settings.LOGIN_REQUIRED:
            return True
        return request.user.is_authenticated


#
# Fields
#

class ChoiceField(Field):
    """
    Represent a ChoiceField as {'value': <DB value>, 'label': <string>}.
    """
    def __init__(self, choices, **kwargs):
        self._choices = dict()
        for k, v in choices:
            # Unpack grouped choices
            if type(v) in [list, tuple]:
                for k2, v2 in v:
                    self._choices[k2] = v2
            else:
                self._choices[k] = v
        super().__init__(**kwargs)

    def to_representation(self, obj):
        if obj is '':
            return None
        data = OrderedDict([
            ('value', obj),
            ('label', self._choices[obj])
        ])
        return data

    def to_internal_value(self, data):

        # Provide an explicit error message if the request is trying to write a dict
        if type(data) is dict:
            raise ValidationError('Value must be passed directly (e.g. "foo": 123); do not use a dictionary.')

        # Check for string representations of boolean/integer values
        if hasattr(data, 'lower'):
            if data.lower() == 'true':
                data = True
            elif data.lower() == 'false':
                data = False
            else:
                try:
                    data = int(data)
                except ValueError:
                    pass

        if data not in self._choices:
            raise ValidationError("{} is not a valid choice.".format(data))

        return data

    @property
    def choices(self):
        return self._choices


class ContentTypeField(RelatedField):
    """
    Represent a ContentType as '<app_label>.<model>'
    """
    default_error_messages = {
        "does_not_exist": "Invalid content type: {content_type}",
        "invalid": "Invalid value. Specify a content type as '<app_label>.<model_name>'.",
    }

    def to_internal_value(self, data):
        try:
            app_label, model = data.split('.')
            return ContentType.objects.get_by_natural_key(app_label=app_label, model=model)
        except ObjectDoesNotExist:
            self.fail('does_not_exist', content_type=data)
        except (TypeError, ValueError):
            self.fail('invalid')

    def to_representation(self, obj):
        return "{}.{}".format(obj.app_label, obj.model)


class TimeZoneField(Field):
    """
    Represent a pytz time zone.
    """
    def to_representation(self, obj):
        return obj.zone if obj else None

    def to_internal_value(self, data):
        if not data:
            return ""
        if data not in pytz.common_timezones:
            raise ValidationError('Unknown time zone "{}" (see pytz.common_timezones for all options)'.format(data))
        return pytz.timezone(data)


class SerializedPKRelatedField(PrimaryKeyRelatedField):
    """
    Extends PrimaryKeyRelatedField to return a serialized object on read. This is useful for representing related
    objects in a ManyToManyField while still allowing a set of primary keys to be written.
    """
    def __init__(self, serializer, **kwargs):
        self.serializer = serializer
        self.pk_field = kwargs.pop('pk_field', None)
        super().__init__(**kwargs)

    def to_representation(self, value):
        return self.serializer(value, context={'request': self.context['request']}).data


#
# Serializers
#

# TODO: We should probably take a fresh look at exactly what we're doing with this. There might be a more elegant
# way to enforce model validation on the serializer.
class ValidatedModelSerializer(ModelSerializer):
    """
    Extends the built-in ModelSerializer to enforce calling clean() on the associated model during validation.
    """
    def validate(self, data):

        # Remove custom fields data and tags (if any) prior to model validation
        attrs = data.copy()
        attrs.pop('custom_fields', None)
        attrs.pop('tags', None)

        # Skip ManyToManyFields
        for field in self.Meta.model._meta.get_fields():
            if isinstance(field, ManyToManyField):
                attrs.pop(field.name, None)

        # Run clean() on an instance of the model
        if self.instance is None:
            instance = self.Meta.model(**attrs)
        else:
            instance = self.instance
            for k, v in attrs.items():
                setattr(instance, k, v)
        instance.clean()

        return data


class WritableNestedSerializer(ModelSerializer):
    """
    Returns a nested representation of an object on read, but accepts only a primary key on write.
    """

    def to_internal_value(self, data):

        if data is None:
            return None

        # Dictionary of related object attributes
        if isinstance(data, dict):
            params = dict_to_filter_params(data)
            try:
                return self.Meta.model.objects.get(**params)
            except ObjectDoesNotExist:
                raise ValidationError(
                    "Related object not found using the provided attributes: {}".format(params)
                )
            except MultipleObjectsReturned:
                raise ValidationError(
                    "Multiple objects match the provided attributes: {}".format(params)
                )
            except FieldError as e:
                raise ValidationError(e)

        # Integer PK of related object
        if isinstance(data, int):
            pk = data
        else:
            try:
                # PK might have been mistakenly passed as a string
                pk = int(data)
            except (TypeError, ValueError):
                raise ValidationError(
                    "Related objects must be referenced by numeric ID or by dictionary of attributes. Received an "
                    "unrecognized value: {}".format(data)
                )

        # Look up object by PK
        try:
            return self.Meta.model.objects.get(pk=int(data))
        except ObjectDoesNotExist:
            raise ValidationError(
                "Related object not found using the provided numeric ID: {}".format(pk)
            )


#
# Viewsets
#

class ModelViewSet(_ModelViewSet):
    """
    Accept either a single object or a list of objects to create.
    """
    def get_serializer(self, *args, **kwargs):

        # If a list of objects has been provided, initialize the serializer with many=True
        if isinstance(kwargs.get('data', {}), list):
            kwargs['many'] = True

        return super().get_serializer(*args, **kwargs)

    def get_serializer_class(self):

        # If 'brief' has been passed as a query param, find and return the nested serializer for this model, if one
        # exists
        request = self.get_serializer_context()['request']
        if request.query_params.get('brief', False):
            try:
                return get_serializer_for_model(self.queryset.model, prefix='Nested')
            except SerializerNotFound:
                pass

        # Fall back to the hard-coded serializer class
        return self.serializer_class

<<<<<<< HEAD
    def list(self, *args, **kwargs):
        """
        Call to super to allow for caching
        """
        return super().list(*args, **kwargs)

    def retrieve(self, *args, **kwargs):
        """
        Call to super to allow for caching
        """
        return super().retrieve(*args, **kwargs)
=======
    def dispatch(self, request, *args, **kwargs):
        try:
            return super().dispatch(request, *args, **kwargs)
        except ProtectedError as e:
            models = ['{} ({})'.format(o, o._meta) for o in e.protected_objects.all()]
            msg = 'Unable to delete object. The following dependent objects were found: {}'.format(', '.join(models))
            return self.finalize_response(
                request,
                Response({'detail': msg}, status=409),
                *args,
                **kwargs
            )
>>>>>>> f9dba8a7


class FieldChoicesViewSet(ViewSet):
    """
    Expose the built-in numeric values which represent static choices for a model's field.
    """
    permission_classes = [IsAuthenticatedOrLoginNotRequired]
    fields = []

    def __init__(self, *args, **kwargs):
        super().__init__(*args, **kwargs)

        # Compile a dict of all fields in this view
        self._fields = OrderedDict()
        for cls, field_list in self.fields:
            for field_name in field_list:

                model_name = cls._meta.verbose_name.lower().replace(' ', '-')
                key = ':'.join([model_name, field_name])

                serializer = get_serializer_for_model(cls)()
                choices = []

                for k, v in serializer.get_fields()[field_name].choices.items():
                    if type(v) in [list, tuple]:
                        for k2, v2 in v:
                            choices.append({
                                'value': k2,
                                'label': v2,
                            })
                    else:
                        choices.append({
                            'value': k,
                            'label': v,
                        })
                self._fields[key] = choices

    def list(self, request):
        return Response(self._fields)

    def retrieve(self, request, pk):
        if pk not in self._fields:
            raise Http404
        return Response(self._fields[pk])

    def get_view_name(self):
        return "Field Choices"<|MERGE_RESOLUTION|>--- conflicted
+++ resolved
@@ -3,13 +3,8 @@
 import pytz
 from django.conf import settings
 from django.contrib.contenttypes.models import ContentType
-<<<<<<< HEAD
 from django.core.exceptions import FieldError, MultipleObjectsReturned, ObjectDoesNotExist
-from django.db.models import ManyToManyField
-=======
-from django.core.exceptions import ObjectDoesNotExist
 from django.db.models import ManyToManyField, ProtectedError
->>>>>>> f9dba8a7
 from django.http import Http404
 from rest_framework.exceptions import APIException
 from rest_framework.permissions import BasePermission
@@ -279,19 +274,6 @@
         # Fall back to the hard-coded serializer class
         return self.serializer_class
 
-<<<<<<< HEAD
-    def list(self, *args, **kwargs):
-        """
-        Call to super to allow for caching
-        """
-        return super().list(*args, **kwargs)
-
-    def retrieve(self, *args, **kwargs):
-        """
-        Call to super to allow for caching
-        """
-        return super().retrieve(*args, **kwargs)
-=======
     def dispatch(self, request, *args, **kwargs):
         try:
             return super().dispatch(request, *args, **kwargs)
@@ -304,7 +286,18 @@
                 *args,
                 **kwargs
             )
->>>>>>> f9dba8a7
+
+    def list(self, *args, **kwargs):
+        """
+        Call to super to allow for caching
+        """
+        return super().list(*args, **kwargs)
+
+    def retrieve(self, *args, **kwargs):
+        """
+        Call to super to allow for caching
+        """
+        return super().retrieve(*args, **kwargs)
 
 
 class FieldChoicesViewSet(ViewSet):
