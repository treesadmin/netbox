--- conflicted
+++ resolved
@@ -55,19 +55,7 @@
     def setUp(self):
         super().setUp()
 
-<<<<<<< HEAD
-        self.user.is_superuser = False
-        self.user.save()
-        self.add_permissions(
-            'secrets.add_secret',
-            'secrets.change_secret',
-            'secrets.delete_secret',
-            'secrets.view_secret',
-        )
-
-=======
         # Create a UserKey for the test user
->>>>>>> 08002793
         userkey = UserKey(user=self.user, public_key=PUBLIC_KEY)
         userkey.save()
 
@@ -89,67 +77,6 @@
             SecretRole(name='Secret Role 1', slug='secret-role-1'),
             SecretRole(name='Secret Role 2', slug='secret-role-2'),
         )
-<<<<<<< HEAD
-        self.secret3.encrypt(self.master_key)
-        self.secret3.save()
-
-    def test_get_secret(self):
-        url = reverse('secrets-api:secret-detail', kwargs={'pk': self.secret1.pk})
-
-        # Secret plaintext should not be decrypted as the user has not been assigned to the role
-        response = self.client.get(url, **self.header)
-        self.assertHttpStatus(response, status.HTTP_200_OK)
-        self.assertIsNone(response.data['plaintext'])
-
-        # The plaintext should be present once the user has been assigned to the role
-        self.secretrole1.users.add(self.user)
-        response = self.client.get(url, **self.header)
-        self.assertHttpStatus(response, status.HTTP_200_OK)
-        self.assertEqual(response.data['plaintext'], self.plaintexts[0])
-
-    def test_list_secrets(self):
-        url = reverse('secrets-api:secret-list')
-
-        # Secret plaintext should not be decrypted as the user has not been assigned to the role
-        response = self.client.get(url, **self.header)
-        self.assertHttpStatus(response, status.HTTP_200_OK)
-        self.assertEqual(response.data['count'], 3)
-        for secret in response.data['results']:
-            self.assertIsNone(secret['plaintext'])
-
-        # The plaintext should be present once the user has been assigned to the role
-        self.secretrole1.users.add(self.user)
-        response = self.client.get(url, **self.header)
-        self.assertHttpStatus(response, status.HTTP_200_OK)
-        self.assertEqual(response.data['count'], 3)
-        for i, secret in enumerate(response.data['results']):
-            self.assertEqual(secret['plaintext'], self.plaintexts[i])
-
-    def test_create_secret(self):
-        data = {
-            'device': self.device.pk,
-            'role': self.secretrole1.pk,
-            'name': 'Test Secret 4',
-            'plaintext': 'Secret #4 Plaintext',
-        }
-
-        # Assign test user to secret role
-        self.secretrole1.users.add(self.user)
-
-        url = reverse('secrets-api:secret-list')
-        response = self.client.post(url, data, format='json', **self.header)
-
-        self.assertHttpStatus(response, status.HTTP_201_CREATED)
-        self.assertEqual(response.data['plaintext'], data['plaintext'])
-        self.assertEqual(Secret.objects.count(), 4)
-        secret4 = Secret.objects.get(pk=response.data['id'])
-        secret4.decrypt(self.master_key)
-        self.assertEqual(secret4.role_id, data['role'])
-        self.assertEqual(secret4.plaintext, data['plaintext'])
-
-    def test_create_secret_bulk(self):
-        data = [
-=======
         SecretRole.objects.bulk_create(secret_roles)
 
         secrets = (
@@ -162,7 +89,6 @@
             secret.save()
 
         self.create_data = [
->>>>>>> 08002793
             {
                 'device': device.pk,
                 'role': secret_roles[1].pk,
@@ -183,49 +109,10 @@
             },
         ]
 
-<<<<<<< HEAD
-        # Assign test user to secret role
-        self.secretrole1.users.add(self.user)
-
-        url = reverse('secrets-api:secret-list')
-        response = self.client.post(url, data, format='json', **self.header)
-
-        self.assertHttpStatus(response, status.HTTP_201_CREATED)
-        self.assertEqual(Secret.objects.count(), 6)
-        self.assertEqual(response.data[0]['plaintext'], data[0]['plaintext'])
-        self.assertEqual(response.data[1]['plaintext'], data[1]['plaintext'])
-        self.assertEqual(response.data[2]['plaintext'], data[2]['plaintext'])
-
-    def test_update_secret(self):
-        data = {
-            'device': self.device.pk,
-            'role': self.secretrole2.pk,
-            'plaintext': 'NewPlaintext',
-        }
-
-        # Assign test user to secret role
-        self.secretrole1.users.add(self.user)
-
-        url = reverse('secrets-api:secret-detail', kwargs={'pk': self.secret1.pk})
-        response = self.client.put(url, data, format='json', **self.header)
-
-        self.assertHttpStatus(response, status.HTTP_200_OK)
-        self.assertEqual(response.data['plaintext'], data['plaintext'])
-        self.assertEqual(Secret.objects.count(), 3)
-        secret1 = Secret.objects.get(pk=response.data['id'])
-        secret1.decrypt(self.master_key)
-        self.assertEqual(secret1.role_id, data['role'])
-        self.assertEqual(secret1.plaintext, data['plaintext'])
-
-    def test_delete_secret(self):
-        # Assign test user to secret role
-        self.secretrole1.users.add(self.user)
-
-        url = reverse('secrets-api:secret-detail', kwargs={'pk': self.secret1.pk})
-        response = self.client.delete(url, **self.header)
-
-        self.assertHttpStatus(response, status.HTTP_204_NO_CONTENT)
-        self.assertEqual(Secret.objects.count(), 2)
+    def prepare_instance(self, instance):
+        # Unlock the plaintext prior to evaluation of the instance
+        instance.decrypt(self.master_key)
+        return instance
 
 
 class GetSessionKeyTest(APITestCase):
@@ -269,10 +156,4 @@
         response = self.client.post(url, data, **self.header)
 
         self.assertHttpStatus(response, status.HTTP_200_OK)
-        self.assertEqual(response.data.get('session_key'), encoded_session_key)
-=======
-    def prepare_instance(self, instance):
-        # Unlock the plaintext prior to evaluation of the instance
-        instance.decrypt(self.master_key)
-        return instance
->>>>>>> 08002793
+        self.assertEqual(response.data.get('session_key'), encoded_session_key)