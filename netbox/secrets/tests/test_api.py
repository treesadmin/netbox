import base64

from django.urls import reverse
from rest_framework import status

from dcim.models import Device, DeviceRole, DeviceType, Manufacturer, Site
from secrets.models import Secret, SecretRole, SessionKey, UserKey
<<<<<<< HEAD
from utilities.testing import APITestCase
=======
from users.models import Token
from utilities.testing import APITestCase, APIViewTestCases, create_test_user
>>>>>>> 1ea36885
from .constants import PRIVATE_KEY, PUBLIC_KEY


class AppTest(APITestCase):

    def test_root(self):

        url = reverse('secrets-api:api-root')
        response = self.client.get('{}?format=api'.format(url), **self.header)

        self.assertEqual(response.status_code, 200)


class SecretRoleTest(APIViewTestCases.APIViewTestCase):
    model = SecretRole
    brief_fields = ['id', 'name', 'secret_count', 'slug', 'url']
    create_data = [
        {
            'name': 'Secret Role 4',
            'slug': 'secret-role-4',
        },
        {
            'name': 'Secret Role 5',
            'slug': 'secret-role-5',
        },
        {
            'name': 'Secret Role 6',
            'slug': 'secret-role-6',
        },
    ]

    @classmethod
    def setUpTestData(cls):

        secret_roles = (
            SecretRole(name='Secret Role 1', slug='secret-role-1'),
            SecretRole(name='Secret Role 2', slug='secret-role-2'),
            SecretRole(name='Secret Role 3', slug='secret-role-3'),
        )
        SecretRole.objects.bulk_create(secret_roles)


# TODO: Standardize SecretTest
class SecretTest(APITestCase):

    def setUp(self):
        super().setUp()

        self.user.is_superuser = False
        self.user.save()
        self.add_permissions(
            'secrets.add_secret',
            'secrets.change_secret',
            'secrets.delete_secret',
            'secrets.view_secret',
        )

        userkey = UserKey(user=self.user, public_key=PUBLIC_KEY)
        userkey.save()
        self.master_key = userkey.get_master_key(PRIVATE_KEY)
        session_key = SessionKey(userkey=userkey)
        session_key.save(self.master_key)

        self.header = {
            'HTTP_AUTHORIZATION': 'Token {}'.format(self.token.key),
            'HTTP_X_SESSION_KEY': base64.b64encode(session_key.key),
        }

        self.plaintexts = (
            'Secret #1 Plaintext',
            'Secret #2 Plaintext',
            'Secret #3 Plaintext',
        )

        site = Site.objects.create(name='Test Site 1', slug='test-site-1')
        manufacturer = Manufacturer.objects.create(name='Test Manufacturer 1', slug='test-manufacturer-1')
        devicetype = DeviceType.objects.create(manufacturer=manufacturer, model='Test Device Type 1')
        devicerole = DeviceRole.objects.create(name='Test Device Role 1', slug='test-device-role-1')
        self.device = Device.objects.create(
            name='Test Device 1', site=site, device_type=devicetype, device_role=devicerole
        )
        self.secretrole1 = SecretRole.objects.create(name='Test Secret Role 1', slug='test-secret-role-1')
        self.secretrole2 = SecretRole.objects.create(name='Test Secret Role 2', slug='test-secret-role-2')
        self.secret1 = Secret(
            device=self.device, role=self.secretrole1, name='Test Secret 1', plaintext=self.plaintexts[0]
        )
        self.secret1.encrypt(self.master_key)
        self.secret1.save()
        self.secret2 = Secret(
            device=self.device, role=self.secretrole1, name='Test Secret 2', plaintext=self.plaintexts[1]
        )
        self.secret2.encrypt(self.master_key)
        self.secret2.save()
        self.secret3 = Secret(
            device=self.device, role=self.secretrole1, name='Test Secret 3', plaintext=self.plaintexts[2]
        )
        self.secret3.encrypt(self.master_key)
        self.secret3.save()

    def test_get_secret(self):
        url = reverse('secrets-api:secret-detail', kwargs={'pk': self.secret1.pk})

        # Secret plaintext should not be decrypted as the user has not been assigned to the role
        response = self.client.get(url, **self.header)
        self.assertHttpStatus(response, status.HTTP_200_OK)
        self.assertIsNone(response.data['plaintext'])

        # The plaintext should be present once the user has been assigned to the role
        self.secretrole1.users.add(self.user)
        response = self.client.get(url, **self.header)
        self.assertHttpStatus(response, status.HTTP_200_OK)
        self.assertEqual(response.data['plaintext'], self.plaintexts[0])

    def test_list_secrets(self):
        url = reverse('secrets-api:secret-list')

        # Secret plaintext should not be decrypted as the user has not been assigned to the role
        response = self.client.get(url, **self.header)
        self.assertHttpStatus(response, status.HTTP_200_OK)
        self.assertEqual(response.data['count'], 3)
        for secret in response.data['results']:
            self.assertIsNone(secret['plaintext'])

        # The plaintext should be present once the user has been assigned to the role
        self.secretrole1.users.add(self.user)
        response = self.client.get(url, **self.header)
        self.assertHttpStatus(response, status.HTTP_200_OK)
        self.assertEqual(response.data['count'], 3)
        for i, secret in enumerate(response.data['results']):
            self.assertEqual(secret['plaintext'], self.plaintexts[i])

    def test_create_secret(self):
        data = {
            'device': self.device.pk,
            'role': self.secretrole1.pk,
            'name': 'Test Secret 4',
            'plaintext': 'Secret #4 Plaintext',
        }

        # Assign test user to secret role
        self.secretrole1.users.add(self.user)

        url = reverse('secrets-api:secret-list')
        response = self.client.post(url, data, format='json', **self.header)

        self.assertHttpStatus(response, status.HTTP_201_CREATED)
        self.assertEqual(response.data['plaintext'], data['plaintext'])
        self.assertEqual(Secret.objects.count(), 4)
        secret4 = Secret.objects.get(pk=response.data['id'])
        secret4.decrypt(self.master_key)
        self.assertEqual(secret4.role_id, data['role'])
        self.assertEqual(secret4.plaintext, data['plaintext'])

    def test_create_secret_bulk(self):
        data = [
            {
                'device': self.device.pk,
                'role': self.secretrole1.pk,
                'name': 'Test Secret 4',
                'plaintext': 'Secret #4 Plaintext',
            },
            {
                'device': self.device.pk,
                'role': self.secretrole1.pk,
                'name': 'Test Secret 5',
                'plaintext': 'Secret #5 Plaintext',
            },
            {
                'device': self.device.pk,
                'role': self.secretrole1.pk,
                'name': 'Test Secret 6',
                'plaintext': 'Secret #6 Plaintext',
            },
        ]

        # Assign test user to secret role
        self.secretrole1.users.add(self.user)

        url = reverse('secrets-api:secret-list')
        response = self.client.post(url, data, format='json', **self.header)

        self.assertHttpStatus(response, status.HTTP_201_CREATED)
        self.assertEqual(Secret.objects.count(), 6)
        self.assertEqual(response.data[0]['plaintext'], data[0]['plaintext'])
        self.assertEqual(response.data[1]['plaintext'], data[1]['plaintext'])
        self.assertEqual(response.data[2]['plaintext'], data[2]['plaintext'])

    def test_update_secret(self):
        data = {
            'device': self.device.pk,
            'role': self.secretrole2.pk,
            'plaintext': 'NewPlaintext',
        }

        # Assign test user to secret role
        self.secretrole1.users.add(self.user)

        url = reverse('secrets-api:secret-detail', kwargs={'pk': self.secret1.pk})
        response = self.client.put(url, data, format='json', **self.header)

        self.assertHttpStatus(response, status.HTTP_200_OK)
        self.assertEqual(response.data['plaintext'], data['plaintext'])
        self.assertEqual(Secret.objects.count(), 3)
        secret1 = Secret.objects.get(pk=response.data['id'])
        secret1.decrypt(self.master_key)
        self.assertEqual(secret1.role_id, data['role'])
        self.assertEqual(secret1.plaintext, data['plaintext'])

    def test_delete_secret(self):
        # Assign test user to secret role
        self.secretrole1.users.add(self.user)

        url = reverse('secrets-api:secret-detail', kwargs={'pk': self.secret1.pk})
        response = self.client.delete(url, **self.header)

        self.assertHttpStatus(response, status.HTTP_204_NO_CONTENT)
        self.assertEqual(Secret.objects.count(), 2)


class GetSessionKeyTest(APITestCase):

    def setUp(self):

        super().setUp()

        userkey = UserKey(user=self.user, public_key=PUBLIC_KEY)
        userkey.save()
        master_key = userkey.get_master_key(PRIVATE_KEY)
        self.session_key = SessionKey(userkey=userkey)
        self.session_key.save(master_key)

        self.header = {
            'HTTP_AUTHORIZATION': 'Token {}'.format(self.token.key),
        }

    def test_get_session_key(self):

        encoded_session_key = base64.b64encode(self.session_key.key).decode()

        url = reverse('secrets-api:get-session-key-list')
        data = {
            'private_key': PRIVATE_KEY,
        }
        response = self.client.post(url, data, **self.header)

        self.assertHttpStatus(response, status.HTTP_200_OK)
        self.assertIsNotNone(response.data.get('session_key'))
        self.assertNotEqual(response.data.get('session_key'), encoded_session_key)

    def test_get_session_key_preserved(self):

        encoded_session_key = base64.b64encode(self.session_key.key).decode()

        url = reverse('secrets-api:get-session-key-list') + '?preserve_key=True'
        data = {
            'private_key': PRIVATE_KEY,
        }
        response = self.client.post(url, data, **self.header)

        self.assertHttpStatus(response, status.HTTP_200_OK)
        self.assertEqual(response.data.get('session_key'), encoded_session_key)<|MERGE_RESOLUTION|>--- conflicted
+++ resolved
@@ -5,12 +5,7 @@
 
 from dcim.models import Device, DeviceRole, DeviceType, Manufacturer, Site
 from secrets.models import Secret, SecretRole, SessionKey, UserKey
-<<<<<<< HEAD
-from utilities.testing import APITestCase
-=======
-from users.models import Token
-from utilities.testing import APITestCase, APIViewTestCases, create_test_user
->>>>>>> 1ea36885
+from utilities.testing import APITestCase, APIViewTestCases
 from .constants import PRIVATE_KEY, PUBLIC_KEY
 
 
