import platform
import sys

from django.conf import settings
from django.contrib.contenttypes.models import ContentType
from django.db.models import F
from django.http import HttpResponseServerError
from django.shortcuts import redirect, render
from django.template import loader
from django.template.exceptions import TemplateDoesNotExist
from django.urls import reverse
from django.views.decorators.csrf import requires_csrf_token
from django.views.defaults import ERROR_500_TEMPLATE_NAME
from django.views.generic import View
from packaging import version

from circuits.models import Circuit, Provider
from dcim.models import (
    Cable, ConsolePort, Device, DeviceType, Interface, Location, PowerPanel, PowerFeed, PowerPort, Rack, Site,
)
from extras.choices import JobResultStatusChoices
from extras.models import ObjectChange, JobResult
from ipam.models import Aggregate, IPAddress, Prefix, VLAN, VRF
from netbox.constants import SEARCH_MAX_RESULTS, SEARCH_TYPES
from netbox.forms import SearchForm
from netbox.releases import get_latest_release
from secrets.models import Secret
from tenancy.models import Tenant
from virtualization.models import Cluster, VirtualMachine


class HomeView(View):
    template_name = 'pages/home.html'

    def get(self, request):
        if settings.LOGIN_REQUIRED and not request.user.is_authenticated:
            return redirect("login")

        connected_consoleports = ConsolePort.objects.restrict(request.user, 'view').prefetch_related('_path').filter(
            _path__destination_id__isnull=False
        )
        connected_powerports = PowerPort.objects.restrict(request.user, 'view').prefetch_related('_path').filter(
            _path__destination_id__isnull=False
        )
        connected_interfaces = Interface.objects.restrict(request.user, 'view').prefetch_related('_path').filter(
            _path__destination_id__isnull=False,
            pk__lt=F('_path__destination_id')
        )

        # Report Results
        report_content_type = ContentType.objects.get(app_label='extras', model='report')
        report_results = JobResult.objects.filter(
            obj_type=report_content_type,
            status__in=JobResultStatusChoices.TERMINAL_STATE_CHOICES
        ).defer('data')[:10]


<<<<<<< HEAD
        def build_stats():
            perms = request.user.get_all_permissions()
            stats = []
            org = (
                ("dcim.view_site", "Sites", "Geographic locations", Site.objects.restrict(request.user, 'view').count),
                ("tenancy.view_tenant", "Tenants", "Customers or departments", Tenant.objects.restrict(request.user, 'view').count),
            )
            dcim = (
                ("dcim.view_rack", "Racks", "Equipment racks, optionally organized by group", Rack.objects.restrict(request.user, 'view').count),
                ("dcim.view_devicetype", "Device Types", "Physical hardware models by manufacturer", DeviceType.objects.restrict(request.user, 'view').count),
                ("dcim.view_device", "Devices", "Rack-mounted infrastructure", Device.objects.restrict(request.user, 'view').count),
            )
            ipam = (
                ("ipam.view_vrf", "VRFs", "Virtual routing & forwarding tables", VRF.objects.restrict(request.user, 'view').count),
                ("ipam.view_aggregate", "Aggregates", "Top-level IP allocations", Aggregate.objects.restrict(request.user, 'view').count),
                ("ipam.view_prefix", "Prefixes", "IPv4 & IPv6 network assignments", Prefix.objects.restrict(request.user, 'view').count),
                ("ipam.view_ipaddress", "IP Addresses", "Individual IPv4 & IPv6 addresses", IPAddress.objects.restrict(request.user, 'view').count),
                ("ipam.view_vlan", "VLANs", "Layer 2 domains, by VLAN ID", VLAN.objects.restrict(request.user, 'view').count)
                
            )
            circuits = (
                ("circuits.view_provider", "Providers", "Organizations that provide circuits", Provider.objects.restrict(request.user, 'view').count),
                ("circuits.view_circuit", "Circuits", "Communication links for transit, transport, & other services", Circuit.objects.restrict(request.user, 'view').count),
            )
            secrets = (
                ("secrets.view_secret", "Secrets", "Cryptographically secured data", Secret.objects.restrict(request.user, 'view').count),
            )
            virtualization = (
                ("virtualization.view_cluster", "Clusters", "Clusters of physical virtual machine hosts", Cluster.objects.restrict(request.user, 'view').count),
                ("virtualization.view_virtualmachine", "Virtual Machines", "Virtual compute instances running inside clusters", VirtualMachine.objects.restrict(request.user, 'view').count),
                
            )
            connections = (
                ("dcim.view_cable", "Cables", None, Cable.objects.restrict(request.user, 'view').count),
                ("dcim.view_consoleport", "Console", None, connected_consoleports.count),
                ("dcim.view_interface", "Interfaces", None, connected_interfaces.count),
                ("dcim.view_powerport", "Power Connections",None, connected_powerports.count),
            )
            power = (
                ("dcim.view_powerpanel", "Power Panels", "Electrical panels receiving utility power", PowerPanel.objects.restrict(request.user, 'view').count ),
                ("dcim.view_powerfeed", "Power Feeds", "Electrical circuits delivering power from panels", PowerFeed.objects.restrict(request.user, 'view').count),
            )
            sections = (
                ("Organization", org),
                ("IPAM", ipam),
                ("Virtualization", virtualization),
                ("Inventory", dcim),
                ("Connections", connections),
                ("Circuits", circuits),
                ("Secrets", secrets),
                ("Power", power),
            )
            for section_label, section_items in sections:
                stat = {"label": section_label, "items": []}
                for perm, item_label, description, get_count in section_items:
                    if perm in perms:
                        app, scope = perm.split(".")
                        url = ":".join((app, scope.replace("view_", "") + "_list"))
                        stat["items"].append(
                            {"label": item_label, "description": description, "count": get_count(), "url": url}
                        )
                stats.append(stat)
            return stats
            
        
=======
            # Organization
            'site_count': Site.objects.restrict(request.user, 'view').count(),
            'location_count': Location.objects.restrict(request.user, 'view').count(),
            'tenant_count': Tenant.objects.restrict(request.user, 'view').count(),

            # DCIM
            'rack_count': Rack.objects.restrict(request.user, 'view').count(),
            'devicetype_count': DeviceType.objects.restrict(request.user, 'view').count(),
            'device_count': Device.objects.restrict(request.user, 'view').count(),
            'interface_connections_count': connected_interfaces.count(),
            'cable_count': Cable.objects.restrict(request.user, 'view').count(),
            'console_connections_count': connected_consoleports.count(),
            'power_connections_count': connected_powerports.count(),
            'powerpanel_count': PowerPanel.objects.restrict(request.user, 'view').count(),
            'powerfeed_count': PowerFeed.objects.restrict(request.user, 'view').count(),

            # IPAM
            'vrf_count': VRF.objects.restrict(request.user, 'view').count(),
            'aggregate_count': Aggregate.objects.restrict(request.user, 'view').count(),
            'prefix_count': Prefix.objects.restrict(request.user, 'view').count(),
            'ipaddress_count': IPAddress.objects.restrict(request.user, 'view').count(),
            'vlan_count': VLAN.objects.restrict(request.user, 'view').count(),

            # Circuits
            'provider_count': Provider.objects.restrict(request.user, 'view').count(),
            'circuit_count': Circuit.objects.restrict(request.user, 'view').count(),

            # Secrets
            'secret_count': Secret.objects.restrict(request.user, 'view').count(),

            # Virtualization
            'cluster_count': Cluster.objects.restrict(request.user, 'view').count(),
            'virtualmachine_count': VirtualMachine.objects.restrict(request.user, 'view').count(),

        }
>>>>>>> e3f50625

        changelog = ObjectChange.objects.restrict(request.user, 'view').prefetch_related('user', 'changed_object_type')

        # Check whether a new release is available. (Only for staff/superusers.)
        new_release = None
        if request.user.is_staff or request.user.is_superuser:
            latest_release, release_url = get_latest_release()
            if isinstance(latest_release, version.Version):
                current_version = version.parse(settings.VERSION)
                if latest_release > current_version:
                    new_release = {
                        'version': str(latest_release),
                        'url': release_url,
                    }

        return render(request, self.template_name, {
            'search_form': SearchForm(),
            'stats': build_stats(),
            'report_results': report_results,
            'changelog': changelog[:15],
            'new_release': new_release,
        })


class SearchView(View):

    def get(self, request):

        # No query
        if 'q' not in request.GET:
            return render(request, 'search.html', {
                'form': SearchForm(),
            })

        form = SearchForm(request.GET)
        results = []

        if form.is_valid():

            if form.cleaned_data['obj_type']:
                # Searching for a single type of object
                obj_types = [form.cleaned_data['obj_type']]
            else:
                # Searching all object types
                obj_types = SEARCH_TYPES.keys()

            for obj_type in obj_types:

                queryset = SEARCH_TYPES[obj_type]['queryset'].restrict(request.user, 'view')
                filterset = SEARCH_TYPES[obj_type]['filterset']
                table = SEARCH_TYPES[obj_type]['table']
                url = SEARCH_TYPES[obj_type]['url']

                # Construct the results table for this object type
                filtered_queryset = filterset({'q': form.cleaned_data['q']}, queryset=queryset).qs
                table = table(filtered_queryset, orderable=False)
                table.paginate(per_page=SEARCH_MAX_RESULTS)

                if table.page:
                    results.append({
                        'name': queryset.model._meta.verbose_name_plural,
                        'table': table,
                        'url': f"{reverse(url)}?q={form.cleaned_data.get('q')}"
                    })

        return render(request, 'search.html', {
            'form': form,
            'results': results,
        })


class StaticMediaFailureView(View):
    """
    Display a user-friendly error message with troubleshooting tips when a static media file fails to load.
    """
    def get(self, request):
        return render(request, 'media_failure.html', {
            'filename': request.GET.get('filename')
        })


@requires_csrf_token
def server_error(request, template_name=ERROR_500_TEMPLATE_NAME):
    """
    Custom 500 handler to provide additional context when rendering 500.html.
    """
    try:
        template = loader.get_template(template_name)
    except TemplateDoesNotExist:
        return HttpResponseServerError('<h1>Server Error (500)</h1>', content_type='text/html')
    type_, error, traceback = sys.exc_info()

    return HttpResponseServerError(template.render({
        'error': error,
        'exception': str(type_),
        'netbox_version': settings.VERSION,
        'python_version': platform.python_version(),
    }))<|MERGE_RESOLUTION|>--- conflicted
+++ resolved
@@ -55,7 +55,6 @@
         ).defer('data')[:10]
 
 
-<<<<<<< HEAD
         def build_stats():
             perms = request.user.get_all_permissions()
             stats = []
@@ -121,43 +120,6 @@
             return stats
             
         
-=======
-            # Organization
-            'site_count': Site.objects.restrict(request.user, 'view').count(),
-            'location_count': Location.objects.restrict(request.user, 'view').count(),
-            'tenant_count': Tenant.objects.restrict(request.user, 'view').count(),
-
-            # DCIM
-            'rack_count': Rack.objects.restrict(request.user, 'view').count(),
-            'devicetype_count': DeviceType.objects.restrict(request.user, 'view').count(),
-            'device_count': Device.objects.restrict(request.user, 'view').count(),
-            'interface_connections_count': connected_interfaces.count(),
-            'cable_count': Cable.objects.restrict(request.user, 'view').count(),
-            'console_connections_count': connected_consoleports.count(),
-            'power_connections_count': connected_powerports.count(),
-            'powerpanel_count': PowerPanel.objects.restrict(request.user, 'view').count(),
-            'powerfeed_count': PowerFeed.objects.restrict(request.user, 'view').count(),
-
-            # IPAM
-            'vrf_count': VRF.objects.restrict(request.user, 'view').count(),
-            'aggregate_count': Aggregate.objects.restrict(request.user, 'view').count(),
-            'prefix_count': Prefix.objects.restrict(request.user, 'view').count(),
-            'ipaddress_count': IPAddress.objects.restrict(request.user, 'view').count(),
-            'vlan_count': VLAN.objects.restrict(request.user, 'view').count(),
-
-            # Circuits
-            'provider_count': Provider.objects.restrict(request.user, 'view').count(),
-            'circuit_count': Circuit.objects.restrict(request.user, 'view').count(),
-
-            # Secrets
-            'secret_count': Secret.objects.restrict(request.user, 'view').count(),
-
-            # Virtualization
-            'cluster_count': Cluster.objects.restrict(request.user, 'view').count(),
-            'virtualmachine_count': VirtualMachine.objects.restrict(request.user, 'view').count(),
-
-        }
->>>>>>> e3f50625
 
         changelog = ObjectChange.objects.restrict(request.user, 'view').prefetch_related('user', 'changed_object_type')
 
