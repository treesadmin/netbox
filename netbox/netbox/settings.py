import importlib
import logging
import os
import platform
import re
import socket
import warnings
from urllib.parse import urlsplit

from django.contrib.messages import constants as messages
from django.core.exceptions import ImproperlyConfigured, ValidationError
from django.core.validators import URLValidator


#
# Environment setup
#

<<<<<<< HEAD
VERSION = '3.0-beta1'
=======
VERSION = '2.11.11-dev'
>>>>>>> 18a42327

# Hostname
HOSTNAME = platform.node()

# Set the base directory two levels up
BASE_DIR = os.path.dirname(os.path.dirname(os.path.abspath(__file__)))

# Validate Python version
if platform.python_version_tuple() < ('3', '7'):
    raise RuntimeError(
        f"NetBox requires Python 3.7 or higher (current: Python {platform.python_version()})"
    )


#
# Configuration import
#

# Import configuration parameters
try:
    from netbox import configuration
except ModuleNotFoundError as e:
    if getattr(e, 'name') == 'configuration':
        raise ImproperlyConfigured(
            "Configuration file is not present. Please define netbox/netbox/configuration.py per the documentation."
        )
    raise

# Warn on removed config parameters
if hasattr(configuration, 'CACHE_TIMEOUT'):
    warnings.warn(
        "The CACHE_TIMEOUT configuration parameter was removed in v3.0.0 and no longer has any effect."
    )
if hasattr(configuration, 'RELEASE_CHECK_TIMEOUT'):
    warnings.warn(
        "The RELEASE_CHECK_TIMEOUT configuration parameter was removed in v3.0.0 and no longer has any effect."
    )

# Enforce required configuration parameters
for parameter in ['ALLOWED_HOSTS', 'DATABASE', 'SECRET_KEY', 'REDIS']:
    if not hasattr(configuration, parameter):
        raise ImproperlyConfigured(
            "Required parameter {} is missing from configuration.py.".format(parameter)
        )

# Set required parameters
ALLOWED_HOSTS = getattr(configuration, 'ALLOWED_HOSTS')
DATABASE = getattr(configuration, 'DATABASE')
REDIS = getattr(configuration, 'REDIS')
SECRET_KEY = getattr(configuration, 'SECRET_KEY')

# Set optional parameters
ADMINS = getattr(configuration, 'ADMINS', [])
ALLOWED_URL_SCHEMES = getattr(configuration, 'ALLOWED_URL_SCHEMES', (
    'file', 'ftp', 'ftps', 'http', 'https', 'irc', 'mailto', 'sftp', 'ssh', 'tel', 'telnet', 'tftp', 'vnc', 'xmpp',
))
BANNER_BOTTOM = getattr(configuration, 'BANNER_BOTTOM', '')
BANNER_LOGIN = getattr(configuration, 'BANNER_LOGIN', '')
BANNER_TOP = getattr(configuration, 'BANNER_TOP', '')
BASE_PATH = getattr(configuration, 'BASE_PATH', '')
if BASE_PATH:
    BASE_PATH = BASE_PATH.strip('/') + '/'  # Enforce trailing slash only
<<<<<<< HEAD
=======
CACHE_TIMEOUT = getattr(configuration, 'CACHE_TIMEOUT', 0)
>>>>>>> 18a42327
CHANGELOG_RETENTION = getattr(configuration, 'CHANGELOG_RETENTION', 90)
CORS_ORIGIN_ALLOW_ALL = getattr(configuration, 'CORS_ORIGIN_ALLOW_ALL', False)
CORS_ORIGIN_REGEX_WHITELIST = getattr(configuration, 'CORS_ORIGIN_REGEX_WHITELIST', [])
CORS_ORIGIN_WHITELIST = getattr(configuration, 'CORS_ORIGIN_WHITELIST', [])
CUSTOM_VALIDATORS = getattr(configuration, 'CUSTOM_VALIDATORS', {})
DATE_FORMAT = getattr(configuration, 'DATE_FORMAT', 'N j, Y')
DATETIME_FORMAT = getattr(configuration, 'DATETIME_FORMAT', 'N j, Y g:i a')
DEBUG = getattr(configuration, 'DEBUG', False)
DEVELOPER = getattr(configuration, 'DEVELOPER', False)
DOCS_ROOT = getattr(configuration, 'DOCS_ROOT', os.path.join(os.path.dirname(BASE_DIR), 'docs'))
EMAIL = getattr(configuration, 'EMAIL', {})
ENFORCE_GLOBAL_UNIQUE = getattr(configuration, 'ENFORCE_GLOBAL_UNIQUE', False)
EXEMPT_VIEW_PERMISSIONS = getattr(configuration, 'EXEMPT_VIEW_PERMISSIONS', [])
GRAPHQL_ENABLED = getattr(configuration, 'GRAPHQL_ENABLED', True)
HTTP_PROXIES = getattr(configuration, 'HTTP_PROXIES', None)
INTERNAL_IPS = getattr(configuration, 'INTERNAL_IPS', ('127.0.0.1', '::1'))
LOGGING = getattr(configuration, 'LOGGING', {})
LOGIN_REQUIRED = getattr(configuration, 'LOGIN_REQUIRED', False)
LOGIN_TIMEOUT = getattr(configuration, 'LOGIN_TIMEOUT', None)
MAINTENANCE_MODE = getattr(configuration, 'MAINTENANCE_MODE', False)
MAPS_URL = getattr(configuration, 'MAPS_URL', 'https://maps.google.com/?q=')
MAX_PAGE_SIZE = getattr(configuration, 'MAX_PAGE_SIZE', 1000)
MEDIA_ROOT = getattr(configuration, 'MEDIA_ROOT', os.path.join(BASE_DIR, 'media')).rstrip('/')
METRICS_ENABLED = getattr(configuration, 'METRICS_ENABLED', False)
NAPALM_ARGS = getattr(configuration, 'NAPALM_ARGS', {})
NAPALM_PASSWORD = getattr(configuration, 'NAPALM_PASSWORD', '')
NAPALM_TIMEOUT = getattr(configuration, 'NAPALM_TIMEOUT', 30)
NAPALM_USERNAME = getattr(configuration, 'NAPALM_USERNAME', '')
PAGINATE_COUNT = getattr(configuration, 'PAGINATE_COUNT', 50)
PLUGINS = getattr(configuration, 'PLUGINS', [])
PLUGINS_CONFIG = getattr(configuration, 'PLUGINS_CONFIG', {})
PREFER_IPV4 = getattr(configuration, 'PREFER_IPV4', False)
RACK_ELEVATION_DEFAULT_UNIT_HEIGHT = getattr(configuration, 'RACK_ELEVATION_DEFAULT_UNIT_HEIGHT', 22)
RACK_ELEVATION_DEFAULT_UNIT_WIDTH = getattr(configuration, 'RACK_ELEVATION_DEFAULT_UNIT_WIDTH', 220)
REMOTE_AUTH_AUTO_CREATE_USER = getattr(configuration, 'REMOTE_AUTH_AUTO_CREATE_USER', False)
REMOTE_AUTH_BACKEND = getattr(configuration, 'REMOTE_AUTH_BACKEND', 'netbox.authentication.RemoteUserBackend')
REMOTE_AUTH_DEFAULT_GROUPS = getattr(configuration, 'REMOTE_AUTH_DEFAULT_GROUPS', [])
REMOTE_AUTH_DEFAULT_PERMISSIONS = getattr(configuration, 'REMOTE_AUTH_DEFAULT_PERMISSIONS', {})
REMOTE_AUTH_ENABLED = getattr(configuration, 'REMOTE_AUTH_ENABLED', False)
REMOTE_AUTH_HEADER = getattr(configuration, 'REMOTE_AUTH_HEADER', 'HTTP_REMOTE_USER')
RELEASE_CHECK_URL = getattr(configuration, 'RELEASE_CHECK_URL', None)
REPORTS_ROOT = getattr(configuration, 'REPORTS_ROOT', os.path.join(BASE_DIR, 'reports')).rstrip('/')
RQ_DEFAULT_TIMEOUT = getattr(configuration, 'RQ_DEFAULT_TIMEOUT', 300)
SCRIPTS_ROOT = getattr(configuration, 'SCRIPTS_ROOT', os.path.join(BASE_DIR, 'scripts')).rstrip('/')
SESSION_FILE_PATH = getattr(configuration, 'SESSION_FILE_PATH', None)
SESSION_COOKIE_NAME = getattr(configuration, 'SESSION_COOKIE_NAME', 'sessionid')
SHORT_DATE_FORMAT = getattr(configuration, 'SHORT_DATE_FORMAT', 'Y-m-d')
SHORT_DATETIME_FORMAT = getattr(configuration, 'SHORT_DATETIME_FORMAT', 'Y-m-d H:i')
SHORT_TIME_FORMAT = getattr(configuration, 'SHORT_TIME_FORMAT', 'H:i:s')
STORAGE_BACKEND = getattr(configuration, 'STORAGE_BACKEND', None)
STORAGE_CONFIG = getattr(configuration, 'STORAGE_CONFIG', {})
TIME_FORMAT = getattr(configuration, 'TIME_FORMAT', 'g:i a')
TIME_ZONE = getattr(configuration, 'TIME_ZONE', 'UTC')

# Validate update repo URL and timeout
if RELEASE_CHECK_URL:
    validator = URLValidator(
        message=(
            "RELEASE_CHECK_URL must be a valid API URL. Example: "
            "https://api.github.com/repos/netbox-community/netbox"
        )
    )
    try:
        validator(RELEASE_CHECK_URL)
    except ValidationError as err:
        raise ImproperlyConfigured(str(err))


#
# Database
#

# Only PostgreSQL is supported
if METRICS_ENABLED:
    DATABASE.update({
        'ENGINE': 'django_prometheus.db.backends.postgresql'
    })
else:
    DATABASE.update({
        'ENGINE': 'django.db.backends.postgresql'
    })

DATABASES = {
    'default': DATABASE,
}


#
# Media storage
#

if STORAGE_BACKEND is not None:
    DEFAULT_FILE_STORAGE = STORAGE_BACKEND

    # django-storages
    if STORAGE_BACKEND.startswith('storages.'):

        try:
            import storages.utils
        except ModuleNotFoundError as e:
            if getattr(e, 'name') == 'storages':
                raise ImproperlyConfigured(
                    f"STORAGE_BACKEND is set to {STORAGE_BACKEND} but django-storages is not present. It can be "
                    f"installed by running 'pip install django-storages'."
                )
            raise e

        # Monkey-patch django-storages to fetch settings from STORAGE_CONFIG
        def _setting(name, default=None):
            if name in STORAGE_CONFIG:
                return STORAGE_CONFIG[name]
            return globals().get(name, default)
        storages.utils.setting = _setting

if STORAGE_CONFIG and STORAGE_BACKEND is None:
    warnings.warn(
        "STORAGE_CONFIG has been set in configuration.py but STORAGE_BACKEND is not defined. STORAGE_CONFIG will be "
        "ignored."
    )


#
# Redis
#

# Background task queuing
if 'tasks' not in REDIS:
    raise ImproperlyConfigured(
        "REDIS section in configuration.py is missing the 'tasks' subsection."
    )
TASKS_REDIS = REDIS['tasks']
TASKS_REDIS_HOST = TASKS_REDIS.get('HOST', 'localhost')
TASKS_REDIS_PORT = TASKS_REDIS.get('PORT', 6379)
TASKS_REDIS_SENTINELS = TASKS_REDIS.get('SENTINELS', [])
TASKS_REDIS_USING_SENTINEL = all([
    isinstance(TASKS_REDIS_SENTINELS, (list, tuple)),
    len(TASKS_REDIS_SENTINELS) > 0
])
TASKS_REDIS_SENTINEL_SERVICE = TASKS_REDIS.get('SENTINEL_SERVICE', 'default')
TASKS_REDIS_SENTINEL_TIMEOUT = TASKS_REDIS.get('SENTINEL_TIMEOUT', 10)
TASKS_REDIS_PASSWORD = TASKS_REDIS.get('PASSWORD', '')
TASKS_REDIS_DATABASE = TASKS_REDIS.get('DATABASE', 0)
TASKS_REDIS_SSL = TASKS_REDIS.get('SSL', False)
TASKS_REDIS_SKIP_TLS_VERIFY = TASKS_REDIS.get('INSECURE_SKIP_TLS_VERIFY', False)

# Caching
if 'caching' not in REDIS:
    raise ImproperlyConfigured(
        "REDIS section in configuration.py is missing caching subsection."
    )
CACHING_REDIS_HOST = REDIS['caching'].get('HOST', 'localhost')
CACHING_REDIS_PORT = REDIS['caching'].get('PORT', 6379)
CACHING_REDIS_DATABASE = REDIS['caching'].get('DATABASE', 0)
CACHING_REDIS_PASSWORD = REDIS['caching'].get('PASSWORD', '')
CACHING_REDIS_SENTINELS = REDIS['caching'].get('SENTINELS', [])
CACHING_REDIS_SENTINEL_SERVICE = REDIS['caching'].get('SENTINEL_SERVICE', 'default')
CACHING_REDIS_PROTO = 'rediss' if REDIS['caching'].get('SSL', False) else 'redis'
CACHING_REDIS_SKIP_TLS_VERIFY = REDIS['caching'].get('INSECURE_SKIP_TLS_VERIFY', False)

CACHES = {
    'default': {
        'BACKEND': 'django_redis.cache.RedisCache',
        'LOCATION': f'{CACHING_REDIS_PROTO}://{CACHING_REDIS_HOST}:{CACHING_REDIS_PORT}/{CACHING_REDIS_DATABASE}',
        'OPTIONS': {
            'CLIENT_CLASS': 'django_redis.client.DefaultClient',
            'PASSWORD': CACHING_REDIS_PASSWORD,
        }
    }
}
if CACHING_REDIS_SENTINELS:
    CACHES['default']['LOCATION'] = f'{CACHING_REDIS_PROTO}://{CACHING_REDIS_SENTINEL_SERVICE}/{CACHING_REDIS_DATABASE}'
    CACHES['default']['OPTIONS']['CLIENT_CLASS'] = 'django_redis.client.SentinelClient'
    CACHES['default']['OPTIONS']['SENTINELS'] = CACHING_REDIS_SENTINELS
if CACHING_REDIS_SKIP_TLS_VERIFY:
    CACHES['default']['OPTIONS']['CONNECTION_POOL_KWARGS']['ssl_cert_reqs'] = False


#
# Sessions
#

if LOGIN_TIMEOUT is not None:
    # Django default is 1209600 seconds (14 days)
    SESSION_COOKIE_AGE = LOGIN_TIMEOUT
if SESSION_FILE_PATH is not None:
    SESSION_ENGINE = 'django.contrib.sessions.backends.file'


#
# Email
#

EMAIL_HOST = EMAIL.get('SERVER')
EMAIL_HOST_USER = EMAIL.get('USERNAME')
EMAIL_HOST_PASSWORD = EMAIL.get('PASSWORD')
EMAIL_PORT = EMAIL.get('PORT', 25)
EMAIL_SSL_CERTFILE = EMAIL.get('SSL_CERTFILE')
EMAIL_SSL_KEYFILE = EMAIL.get('SSL_KEYFILE')
EMAIL_SUBJECT_PREFIX = '[NetBox] '
EMAIL_USE_SSL = EMAIL.get('USE_SSL', False)
EMAIL_USE_TLS = EMAIL.get('USE_TLS', False)
EMAIL_TIMEOUT = EMAIL.get('TIMEOUT', 10)
SERVER_EMAIL = EMAIL.get('FROM_EMAIL')


#
# Django
#

INSTALLED_APPS = [
    'django.contrib.admin',
    'django.contrib.auth',
    'django.contrib.contenttypes',
    'django.contrib.sessions',
    'django.contrib.messages',
    'django.contrib.staticfiles',
    'django.contrib.humanize',
    'corsheaders',
    'debug_toolbar',
    'graphiql_debug_toolbar',
    'django_filters',
    'django_tables2',
    'django_prometheus',
    'graphene_django',
    'mptt',
    'rest_framework',
    'taggit',
    'timezone_field',
    'circuits',
    'dcim',
    'ipam',
    'extras',
    'tenancy',
    'users',
    'utilities',
    'virtualization',
    'django_rq',  # Must come after extras to allow overriding management commands
    'drf_yasg',
]

# Middleware
MIDDLEWARE = [
    'graphiql_debug_toolbar.middleware.DebugToolbarMiddleware',
    'django_prometheus.middleware.PrometheusBeforeMiddleware',
    'corsheaders.middleware.CorsMiddleware',
    'django.contrib.sessions.middleware.SessionMiddleware',
    'django.middleware.common.CommonMiddleware',
    'django.middleware.csrf.CsrfViewMiddleware',
    'django.contrib.auth.middleware.AuthenticationMiddleware',
    'django.contrib.messages.middleware.MessageMiddleware',
    'django.middleware.clickjacking.XFrameOptionsMiddleware',
    'django.middleware.security.SecurityMiddleware',
    'netbox.middleware.ExceptionHandlingMiddleware',
    'netbox.middleware.RemoteUserMiddleware',
    'netbox.middleware.LoginRequiredMiddleware',
    'netbox.middleware.APIVersionMiddleware',
    'netbox.middleware.ObjectChangeMiddleware',
    'django_prometheus.middleware.PrometheusAfterMiddleware',
]

ROOT_URLCONF = 'netbox.urls'

TEMPLATES_DIR = BASE_DIR + '/templates'
TEMPLATES = [
    {
        'BACKEND': 'django.template.backends.django.DjangoTemplates',
        'DIRS': [TEMPLATES_DIR],
        'APP_DIRS': True,
        'OPTIONS': {
            'context_processors': [
                'django.template.context_processors.debug',
                'django.template.context_processors.request',
                'django.template.context_processors.media',
                'django.contrib.auth.context_processors.auth',
                'django.contrib.messages.context_processors.messages',
                'netbox.context_processors.settings_and_registry',
            ],
        },
    },
]

# Set up authentication backends
AUTHENTICATION_BACKENDS = [
    REMOTE_AUTH_BACKEND,
    'netbox.authentication.ObjectPermissionBackend',
]

# Internationalization
LANGUAGE_CODE = 'en-us'
USE_I18N = True
USE_TZ = True

# WSGI
WSGI_APPLICATION = 'netbox.wsgi.application'
SECURE_PROXY_SSL_HEADER = ('HTTP_X_FORWARDED_PROTO', 'https')
USE_X_FORWARDED_HOST = True
X_FRAME_OPTIONS = 'SAMEORIGIN'

# Static files (CSS, JavaScript, Images)
STATIC_ROOT = BASE_DIR + '/static'
STATIC_URL = f'/{BASE_PATH}static/'
STATICFILES_DIRS = (
    os.path.join(BASE_DIR, 'project-static', 'dist'),
    os.path.join(BASE_DIR, 'project-static', 'img'),
    ('docs', os.path.join(BASE_DIR, 'project-static', 'docs')),  # Prefix with /docs
)

# Media
MEDIA_URL = '/{}media/'.format(BASE_PATH)

# Disable default limit of 1000 fields per request. Needed for bulk deletion of objects. (Added in Django 1.10.)
DATA_UPLOAD_MAX_NUMBER_FIELDS = None

# Messages
MESSAGE_TAGS = {
    messages.ERROR: 'danger',
}

# Authentication URLs
LOGIN_URL = '/{}login/'.format(BASE_PATH)

CSRF_TRUSTED_ORIGINS = ALLOWED_HOSTS

DEFAULT_AUTO_FIELD = 'django.db.models.AutoField'

# Exclude potentially sensitive models from wildcard view exemption. These may still be exempted
# by specifying the model individually in the EXEMPT_VIEW_PERMISSIONS configuration parameter.
EXEMPT_EXCLUDE_MODELS = (
    ('auth', 'group'),
    ('auth', 'user'),
    ('users', 'objectpermission'),
)

<<<<<<< HEAD
=======
#
# Caching
#
if CACHING_REDIS_USING_SENTINEL:
    CACHEOPS_SENTINEL = {
        'locations': CACHING_REDIS_SENTINELS,
        'service_name': CACHING_REDIS_SENTINEL_SERVICE,
        'db': CACHING_REDIS_DATABASE,
        'password': CACHING_REDIS_PASSWORD,
    }
else:
    CACHEOPS_REDIS = {
        'host': CACHING_REDIS_HOST,
        'port': CACHING_REDIS_PORT,
        'db': CACHING_REDIS_DATABASE,
        'password': CACHING_REDIS_PASSWORD,
        'ssl': CACHING_REDIS_SSL,
        'ssl_cert_reqs': None if CACHING_REDIS_SKIP_TLS_VERIFY else 'required',
    }
CACHEOPS_ENABLED = bool(CACHE_TIMEOUT)
CACHEOPS_DEFAULTS = {
    'timeout': CACHE_TIMEOUT
}
CACHEOPS = {
    'auth.user': {'ops': 'get', 'timeout': 60 * 15},
    'auth.*': {'ops': ('fetch', 'get')},
    'auth.permission': {'ops': 'all'},
    'circuits.*': {'ops': 'all'},
    'dcim.inventoryitem': None,  # MPTT models are exempt due to raw SQL
    'dcim.region': None,  # MPTT models are exempt due to raw SQL
    'dcim.location': None,  # MPTT models are exempt due to raw SQL
    'dcim.*': {'ops': 'all'},
    'ipam.*': {'ops': 'all'},
    'extras.*': {'ops': 'all'},
    'secrets.*': {'ops': 'all'},
    'users.*': {'ops': 'all'},
    'tenancy.tenantgroup': None,  # MPTT models are exempt due to raw SQL
    'tenancy.*': {'ops': 'all'},
    'virtualization.*': {'ops': 'all'},
}
CACHEOPS_DEGRADE_ON_FAILURE = True

>>>>>>> 18a42327

#
# Django Prometheus
#

PROMETHEUS_EXPORT_MIGRATIONS = False


#
# Django filters
#

FILTERS_NULL_CHOICE_LABEL = 'None'
FILTERS_NULL_CHOICE_VALUE = 'null'


#
# Django REST framework (API)
#

REST_FRAMEWORK_VERSION = VERSION.rsplit('.', 1)[0]  # Use major.minor as API version
REST_FRAMEWORK = {
    'ALLOWED_VERSIONS': [REST_FRAMEWORK_VERSION],
    'COERCE_DECIMAL_TO_STRING': False,
    'DEFAULT_AUTHENTICATION_CLASSES': (
        'rest_framework.authentication.SessionAuthentication',
        'netbox.api.authentication.TokenAuthentication',
    ),
    'DEFAULT_FILTER_BACKENDS': (
        'django_filters.rest_framework.DjangoFilterBackend',
    ),
    'DEFAULT_METADATA_CLASS': 'netbox.api.metadata.BulkOperationMetadata',
    'DEFAULT_PAGINATION_CLASS': 'netbox.api.pagination.OptionalLimitOffsetPagination',
    'DEFAULT_PERMISSION_CLASSES': (
        'netbox.api.authentication.TokenPermissions',
    ),
    'DEFAULT_RENDERER_CLASSES': (
        'rest_framework.renderers.JSONRenderer',
        'netbox.api.renderers.FormlessBrowsableAPIRenderer',
    ),
    'DEFAULT_VERSION': REST_FRAMEWORK_VERSION,
    'DEFAULT_VERSIONING_CLASS': 'rest_framework.versioning.AcceptHeaderVersioning',
    'PAGE_SIZE': PAGINATE_COUNT,
    'SCHEMA_COERCE_METHOD_NAMES': {
        # Default mappings
        'retrieve': 'read',
        'destroy': 'delete',
        # Custom operations
        'bulk_destroy': 'bulk_delete',
    },
    'VIEW_NAME_FUNCTION': 'utilities.api.get_view_name',
}


#
# Graphene
#

GRAPHENE = {
    # Avoids naming collision on models with 'type' field; see
    # https://github.com/graphql-python/graphene-django/issues/185
    'DJANGO_CHOICE_FIELD_ENUM_V3_NAMING': True,
}


#
# drf_yasg (OpenAPI/Swagger)
#

SWAGGER_SETTINGS = {
    'DEFAULT_AUTO_SCHEMA_CLASS': 'utilities.custom_inspectors.NetBoxSwaggerAutoSchema',
    'DEFAULT_FIELD_INSPECTORS': [
        'utilities.custom_inspectors.CustomFieldsDataFieldInspector',
        'utilities.custom_inspectors.JSONFieldInspector',
        'utilities.custom_inspectors.NullableBooleanFieldInspector',
        'utilities.custom_inspectors.ChoiceFieldInspector',
        'utilities.custom_inspectors.SerializedPKRelatedFieldInspector',
        'drf_yasg.inspectors.CamelCaseJSONFilter',
        'drf_yasg.inspectors.ReferencingSerializerInspector',
        'drf_yasg.inspectors.RelatedFieldInspector',
        'drf_yasg.inspectors.ChoiceFieldInspector',
        'drf_yasg.inspectors.FileFieldInspector',
        'drf_yasg.inspectors.DictFieldInspector',
        'drf_yasg.inspectors.SerializerMethodFieldInspector',
        'drf_yasg.inspectors.SimpleFieldInspector',
        'drf_yasg.inspectors.StringDefaultFieldInspector',
    ],
    'DEFAULT_FILTER_INSPECTORS': [
        'drf_yasg.inspectors.CoreAPICompatInspector',
    ],
    'DEFAULT_INFO': 'netbox.urls.openapi_info',
    'DEFAULT_MODEL_DEPTH': 1,
    'DEFAULT_PAGINATOR_INSPECTORS': [
        'utilities.custom_inspectors.NullablePaginatorInspector',
        'drf_yasg.inspectors.DjangoRestResponsePagination',
        'drf_yasg.inspectors.CoreAPICompatInspector',
    ],
    'SECURITY_DEFINITIONS': {
        'Bearer': {
            'type': 'apiKey',
            'name': 'Authorization',
            'in': 'header',
        }
    },
    'VALIDATOR_URL': None,
}


#
# Django RQ (Webhooks backend)
#

if TASKS_REDIS_USING_SENTINEL:
    RQ_PARAMS = {
        'SENTINELS': TASKS_REDIS_SENTINELS,
        'MASTER_NAME': TASKS_REDIS_SENTINEL_SERVICE,
        'DB': TASKS_REDIS_DATABASE,
        'PASSWORD': TASKS_REDIS_PASSWORD,
        'SOCKET_TIMEOUT': None,
        'CONNECTION_KWARGS': {
            'socket_connect_timeout': TASKS_REDIS_SENTINEL_TIMEOUT
        },
    }
else:
    RQ_PARAMS = {
        'HOST': TASKS_REDIS_HOST,
        'PORT': TASKS_REDIS_PORT,
        'DB': TASKS_REDIS_DATABASE,
        'PASSWORD': TASKS_REDIS_PASSWORD,
        'SSL': TASKS_REDIS_SSL,
        'SSL_CERT_REQS': None if TASKS_REDIS_SKIP_TLS_VERIFY else 'required',
        'DEFAULT_TIMEOUT': RQ_DEFAULT_TIMEOUT,
    }

RQ_QUEUES = {
    'high': RQ_PARAMS,
    'default': RQ_PARAMS,
    'low': RQ_PARAMS,
}


#
# NetBox internal settings
#

# Pagination
PER_PAGE_DEFAULTS = [
    25, 50, 100, 250, 500, 1000
]
if PAGINATE_COUNT not in PER_PAGE_DEFAULTS:
    PER_PAGE_DEFAULTS.append(PAGINATE_COUNT)
    PER_PAGE_DEFAULTS = sorted(PER_PAGE_DEFAULTS)


#
# Plugins
#

for plugin_name in PLUGINS:

    # Import plugin module
    try:
        plugin = importlib.import_module(plugin_name)
    except ModuleNotFoundError as e:
        if getattr(e, 'name') == plugin_name:
            raise ImproperlyConfigured(
                "Unable to import plugin {}: Module not found. Check that the plugin module has been installed within the "
                "correct Python environment.".format(plugin_name)
            )
        raise e

    # Determine plugin config and add to INSTALLED_APPS.
    try:
        plugin_config = plugin.config
        INSTALLED_APPS.append("{}.{}".format(plugin_config.__module__, plugin_config.__name__))
    except AttributeError:
        raise ImproperlyConfigured(
            "Plugin {} does not provide a 'config' variable. This should be defined in the plugin's __init__.py file "
            "and point to the PluginConfig subclass.".format(plugin_name)
        )

    # Validate user-provided configuration settings and assign defaults
    if plugin_name not in PLUGINS_CONFIG:
        PLUGINS_CONFIG[plugin_name] = {}
    plugin_config.validate(PLUGINS_CONFIG[plugin_name], VERSION)

    # Add middleware
    plugin_middleware = plugin_config.middleware
    if plugin_middleware and type(plugin_middleware) in (list, tuple):
        MIDDLEWARE.extend(plugin_middleware)

    # Create RQ queues dedicated to the plugin
    # we use the plugin name as a prefix for queue name's defined in the plugin config
    # ex: mysuperplugin.mysuperqueue1
    if type(plugin_config.queues) is not list:
        raise ImproperlyConfigured(
            "Plugin {} queues must be a list.".format(plugin_name)
        )
    RQ_QUEUES.update({
        f"{plugin_name}.{queue}": RQ_PARAMS for queue in plugin_config.queues
    })<|MERGE_RESOLUTION|>--- conflicted
+++ resolved
@@ -16,11 +16,7 @@
 # Environment setup
 #
 
-<<<<<<< HEAD
-VERSION = '3.0-beta1'
-=======
-VERSION = '2.11.11-dev'
->>>>>>> 18a42327
+VERSION = '3.0-dev'
 
 # Hostname
 HOSTNAME = platform.node()
@@ -83,10 +79,6 @@
 BASE_PATH = getattr(configuration, 'BASE_PATH', '')
 if BASE_PATH:
     BASE_PATH = BASE_PATH.strip('/') + '/'  # Enforce trailing slash only
-<<<<<<< HEAD
-=======
-CACHE_TIMEOUT = getattr(configuration, 'CACHE_TIMEOUT', 0)
->>>>>>> 18a42327
 CHANGELOG_RETENTION = getattr(configuration, 'CHANGELOG_RETENTION', 90)
 CORS_ORIGIN_ALLOW_ALL = getattr(configuration, 'CORS_ORIGIN_ALLOW_ALL', False)
 CORS_ORIGIN_REGEX_WHITELIST = getattr(configuration, 'CORS_ORIGIN_REGEX_WHITELIST', [])
@@ -420,51 +412,6 @@
     ('users', 'objectpermission'),
 )
 
-<<<<<<< HEAD
-=======
-#
-# Caching
-#
-if CACHING_REDIS_USING_SENTINEL:
-    CACHEOPS_SENTINEL = {
-        'locations': CACHING_REDIS_SENTINELS,
-        'service_name': CACHING_REDIS_SENTINEL_SERVICE,
-        'db': CACHING_REDIS_DATABASE,
-        'password': CACHING_REDIS_PASSWORD,
-    }
-else:
-    CACHEOPS_REDIS = {
-        'host': CACHING_REDIS_HOST,
-        'port': CACHING_REDIS_PORT,
-        'db': CACHING_REDIS_DATABASE,
-        'password': CACHING_REDIS_PASSWORD,
-        'ssl': CACHING_REDIS_SSL,
-        'ssl_cert_reqs': None if CACHING_REDIS_SKIP_TLS_VERIFY else 'required',
-    }
-CACHEOPS_ENABLED = bool(CACHE_TIMEOUT)
-CACHEOPS_DEFAULTS = {
-    'timeout': CACHE_TIMEOUT
-}
-CACHEOPS = {
-    'auth.user': {'ops': 'get', 'timeout': 60 * 15},
-    'auth.*': {'ops': ('fetch', 'get')},
-    'auth.permission': {'ops': 'all'},
-    'circuits.*': {'ops': 'all'},
-    'dcim.inventoryitem': None,  # MPTT models are exempt due to raw SQL
-    'dcim.region': None,  # MPTT models are exempt due to raw SQL
-    'dcim.location': None,  # MPTT models are exempt due to raw SQL
-    'dcim.*': {'ops': 'all'},
-    'ipam.*': {'ops': 'all'},
-    'extras.*': {'ops': 'all'},
-    'secrets.*': {'ops': 'all'},
-    'users.*': {'ops': 'all'},
-    'tenancy.tenantgroup': None,  # MPTT models are exempt due to raw SQL
-    'tenancy.*': {'ops': 'all'},
-    'virtualization.*': {'ops': 'all'},
-}
-CACHEOPS_DEGRADE_ON_FAILURE = True
-
->>>>>>> 18a42327
 
 #
 # Django Prometheus
