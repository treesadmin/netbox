{% extends 'generic/object.html' %}
{% load buttons %}
{% load helpers %}
{% load static %}
{% load plugins %}

{% block title %}Rack {{ object }}{% endblock %}

{% block breadcrumbs %}
<<<<<<< HEAD
  <li class="breadcrumb-item"><a href="{% url 'dcim:rack_list' %}">Racks</a></li>
  <li class="breadcrumb-item"><a href="{% url 'dcim:rack_list' %}?site={{ object.site.slug }}">{{ object.site }}</a></li>
=======
  <li><a href="{% url 'dcim:rack_list' %}">Racks</a></li>
  <li><a href="{% url 'dcim:rack_list' %}?site_id={{ object.site.pk }}">{{ object.site }}</a></li>
>>>>>>> e3f50625
  {% if object.group %}
    {% for group in object.group.get_ancestors %}
      <li class="breadcrumb-item"><a href="{{ group.get_absolute_url }}">{{ group }}</a></li>
    {% endfor %}
    <li class="breadcrumb-item"><a href="{{ object.group.get_absolute_url }}">{{ object.group }}</a></li>
  {% endif %}
  <li class="breadcrumb-item">{{ object }}</li>
{% endblock %}

{% block extra_controls %}
  <button class="btn btn-sm btn-outline-primary m-1 toggle-images" selected="selected">
    <i class="bi bi-file-image"></i> 
    Hide Images
  </button>
  <a {% if prev_rack %}href="{% url 'dcim:rack' pk=prev_rack.pk %}"{% else %}disabled="disabled"{% endif %} class="btn btn-sm btn-primary m-1">
    <i class="mdi mdi-chevron-left" aria-hidden="true"></i> Previous Rack
  </a>
  <a {% if next_rack %}href="{% url 'dcim:rack' pk=next_rack.pk %}"{% else %}disabled="disabled"{% endif %} class="btn btn-sm btn-primary m-1">
    <i class="mdi mdi-chevron-right" aria-hidden="true"></i> Next Rack
  </a>
{% endblock %}

{% block content %}
<div class="row">
	<div class="col-md-6">
        <div class="card">
            <h5 class="card-header">
                Rack
            </h5>
            <div class="card-body">
                <table class="table table-hover attr-table">
                    <tr>
                        <td colspan="2">
                        <span class="badge bg-{{ object.get_status_class }}">{{ object.get_status_display }}</span>
                        </td>
                    </tr>
                    <tr>
                        <th scope="row">Site</th>
                        <td>
                            {% if object.site.region %}
                                <a href="{{ object.site.region.get_absolute_url }}">{{ object.site.region }}</a> /
                            {% endif %}
                            <a href="{{ object.site.get_absolute_url }}">{{ object.site }}</a>
                        </td>
                </tr>
                <tr>
                    <th scope="row">Location</th>
                    <td>
                        {% if object.location %}
                            {% for location in object.location.get_ancestors %}
                                <a href="{{ location.get_absolute_url }}">{{ location }}</a> /
                            {% endfor %}
                            <a href="{{ object.location.get_absolute_url }}">{{ object.location }}</a>
                        {% else %}
                            <span class="text-muted">None</span>
                        {% endif %}
                    </td>
                </tr>
                    <tr>
                        <th scope="row">Group</th>
                        <td>
                            {% if object.group %}
                                {% for group in object.group.get_ancestors %}
                                    <a href="{{ group.get_absolute_url }}">{{ group }}</a> /
                                {% endfor %}
                                <a href="{{ object.group.get_absolute_url }}">{{ object.group }}</a>
                            {% else %}
                                <span class="text-muted">None</span>
                            {% endif %}
                        </td>
                    </tr>
                    <tr>
                        <th scope="row">Facility ID</th>
                        <td>{{ object.facility_id|placeholder }}</td>
                    </tr>
                    <tr>
                        <th scope="row">Tenant</th>
                        <td>
                            {% if object.tenant %}
                                {% if object.tenant.group %}
                                    <a href="{{ object.tenant.group.get_absolute_url }}">{{ object.tenant.group }}</a> /
                                {% endif %}
                                <a href="{{ object.tenant.get_absolute_url }}">{{ object.tenant }}</a>
                            {% else %}
                                <span class="text-muted">None</span>
                            {% endif %}
                        </td>
                    </tr>
                    <tr>
                        <th scope="row">Role</th>
                        <td>
                            {% if object.role %}
                                <a href="{{ object.role.get_absolute_url }}">{{ object.role }}</a>
                            {% else %}
                                <span class="text-muted">None</span>
                            {% endif %}
                        </td>
                    </tr>
                    <tr>
                        <th scope="row">Serial Number</th>
                        <td><code>{{ object.serial|placeholder }}</code></td>
                    </tr>
                    <tr>
                        <th scope="row">Asset Tag</th>
                        <td>{{ object.asset_tag|placeholder }}</td>
                    </tr>
                    <tr>
                        <th scope="row">Devices</th>
                        <td>
                            <a href="{% url 'dcim:device_list' %}?rack_id={{ object.id }}">{{ device_count }}</a>
                        </td>
                    </tr>
                    <tr>
                        <th scope="row">Space Utilization</th>
                        <td>{% utilization_graph object.get_utilization %}</td>
                    </tr>
                    <tr>
                        <th scope="row">Power Utilization</th>
                        <td>{% utilization_graph object.get_power_utilization %}</td>
                    </tr>
                </table>
            </div>
        </div>
        <div class="card">
            <h5 class="card-header">
                Dimensions
            </h5>
            <div class="card-body">
                <table class="table table-hover attr-table">
                    <tr>
                        <th scope="row">Type</th>
                        <td>
                            {% if object.type %}
                                {{ object.get_type_display }}
                            {% else %}
                                <span class="text-muted">None</span>
                            {% endif %}
                        </td>
                    </tr>
                    <tr>
                        <th scope="row">Width</th>
                        <td>{{ object.get_width_display }}</td>
                    </tr>
                    <tr>
                        <th scope="row">Height</th>
                        <td>{{ object.u_height }}U ({% if object.desc_units %}descending{% else %}ascending{% endif %})</td>
                    </tr>
                    <tr>
                        <th scope="row">Outer Width</th>
                        <td>
                            {% if object.outer_width %}
                                <span>{{ object.outer_width }} {{ object.get_outer_unit_display }}</span>
                            {% else %}
                                <span class="text-muted">&mdash;</span>
                            {% endif %}
                        </td>
                    </tr>
                    <tr>
                        <th scope="row">Outer Depth</th>
                        <td>
                            {% if object.outer_depth %}
                                <span>{{ object.outer_depth }} {{ object.get_outer_unit_display }}</span>
                            {% else %}
                                <span class="text-muted">&mdash;</span>
                            {% endif %}
                        </td>
                    </tr>
                </table>
            </div>
        </div>
        {% include 'inc/custom_fields_panel.html' %}
        {% include 'extras/inc/tags_panel.html' with tags=object.tags.all url='dcim:rack_list' %}
        <div class="card">
            <h5 class="card-header">
                Comments
            </h5>
            <div class="card-body rendered-markdown">
            {% if object.comments %}
                {{ object.comments|render_markdown }}
            {% else %}
                <span class="text-muted">None</span>
            {% endif %}
            </div>
        </div>
        {% if power_feeds %}
            <div class="card">
                <h5 class="card-header">
                    Power Feeds
                </h5>
                <div class="card-body">
                    <table class="table">
                        <tr>
                            <th>Panel</th>
                            <th>Feed</th>
                            <th>Status</th>
                            <th>Type</th>
                            <th>Utilization</th>
                        </tr>
                        {% for powerfeed in power_feeds %}
                            <tr>
                                <td>
                                    <a href="{{ powerfeed.power_panel.get_absolute_url }}">{{ powerfeed.power_panel.name }}</a>

                                <td>
                                    <a href="{{ powerfeed.get_absolute_url }}">{{ powerfeed.name }}</a>
                                </td>
                                <td>
                                    <span class="badge bg-{{ powerfeed.get_status_class }}">{{ powerfeed.get_status_display }}</span>
                                </td>
                                <td>
                                    <span class="badge bg-{{ powerfeed.get_type_class }}">{{ powerfeed.get_type_display }}</span>
                                </td>
                                {% with power_port=powerfeed.connected_endpoint %}
                                    {% if power_port %}
                                        <td>{% utilization_graph power_port.get_power_draw.allocated|percentage:powerfeed.available_power %}</td>
                                    {% else %}
                                        <td class="text-muted">N/A</td>
                                    {% endif %}
                                {% endwith %}
                            </tr>
                        {% endfor %}
                    </table>
                </div>
            </div>
        {% endif %}
        <div class="card">
            <h5 class="card-header">
                Images
            </h5>
            <div class="card-body">
            {% include 'inc/image_attachments.html' with images=object.images.all %}
            </div>
            {% if perms.extras.add_imageattachment %}
            <div class="card-footer text-end noprint">
                <a href="{% url 'dcim:rack_add_image' object_id=object.pk %}" class="btn btn-primary btn-sm">
                    <i class="bi bi-plus" aria-hidden="true"></i>
                    Attach an image
                </a>
            </div>
            {% endif %}
        </div>
        <div class="card">
            <h5 class="card-header">
                Reservations
            </h5>
            <div class="card-body">
            {% if reservations %}
                <table class="table table-hover">
                    <tr>
                        <th>Units</th>
                        <th>Tenant</th>
                        <th>Description</th>
                        <th></th>
                    </tr>
                    {% for resv in reservations %}
                        <tr>
                            <td>
                                <a href="{{ resv.get_absolute_url }}">{{ resv.unit_list }}</a>
                            </td>
                            <td>
                                {% if resv.tenant %}
                                    <a href="{{ resv.tenant.get_absolute_url }}">{{ resv.tenant }}</a>
                                {% else %}
                                    <span class="text-muted">None</span>
                                {% endif %}
                            </td>
                            <td>
                                {{ resv.description }}<br />
                                <small>{{ resv.user }} &middot; {{ resv.created }}</small>
                            </td>
                            <td class="text-end noprint">
                                {% if perms.dcim.change_rackreservation %}
                                    <a href="{% url 'dcim:rackreservation_edit' pk=resv.pk %}?return_url={{ object.get_absolute_url }}" class="btn btn-warning btn-xs" title="Edit reservation">
                                        <i class="mdi mdi-pencil" aria-hidden="true"></i>
                                    </a>
                                {% endif %}
                                {% if perms.dcim.delete_rackreservation %}
                                    <a href="{% url 'dcim:rackreservation_delete' pk=resv.pk %}?return_url={{ object.get_absolute_url }}" class="btn btn-danger btn-sm" title="Delete reservation">
                                        <i class="mdi mdi-trash-can-outline" aria-hidden="true"></i>
                                    </a>
                                {% endif %}
                            </td>
                        </tr>
                    {% endfor %}
                </table>
            {% else %}
                <div class="text-muted">None</div>
            {% endif %}
            </div>
            {% if perms.dcim.add_rackreservation %}
                <div class="card-footer text-end noprint">
                    <a href="{% url 'dcim:rackreservation_add' %}?rack={{ object.pk }}&return_url={{ object.get_absolute_url }}" class="btn btn-primary btn-sm">
                        <i class="bi bi-plus" aria-hidden="true"></i>
                        Add a reservation
                    </a>
                </div>
            {% endif %}
        </div>
        {% plugin_left_page object %}
	</div>
    <div class="col-md-6">
        <div class="row" style="margin-bottom: 20px">
            <div class="col-md-6 col-sm-6 col-xs-12 text-center">
              <div style="margin-left: 30px">
                <h4>Front</h4>
                {% include 'dcim/inc/rack_elevation.html' with face='front' %}
              </div>
            </div>
            <div class="col-md-6 col-sm-6 col-xs-12 text-center">
              <div style="margin-left: 30px">
                <h4>Rear</h4>
                {% include 'dcim/inc/rack_elevation.html' with face='rear' %}
              </div>
            </div>
        </div>
        <div class="card">
            <h5 class="card-header">
                Non-Racked Devices
            </h5>
            <div class="card-body">
            {% if nonracked_devices %}
                <table class="table table-hover">
                    <tr>
                        <th>Name</th>
                        <th>Role</th>
                        <th>Type</th>
                        <th colspan="2">Parent Device</th>
                    </tr>
                    {% for device in nonracked_devices %}
                    <tr{% if device.device_type.u_height %} class="warning"{% endif %}>
                        <td>
                            <a href="{% url 'dcim:device' pk=device.pk %}">{{ device }}</a>
                        </td>
                        <td>{{ device.device_role }}</td>
                        <td>{{ device.device_type.display_name }}</td>
                        {% if device.parent_bay %}
                            <td><a href="{{ device.parent_bay.device.get_absolute_url }}">{{ device.parent_bay.device }}</a></td>
                            <td>{{ device.parent_bay }}</td>
                        {% else %}
                            <td colspan="2" class="text-muted">&mdash;</td>
                        {% endif %}
                    </tr>
                    {% endfor %}
                </table>
            {% else %}
                <div class="text-muted">
                    None
                </div>
            {% endif %}
            </div>
            {% if perms.dcim.add_device %}
                <div class="card-footer text-end noprint">
                    <a href="{% url 'dcim:device_add' %}?site={{ object.site.pk }}&rack={{ object.pk }}" class="btn btn-primary btn-sm">
                        <i class="bi bi-plus" aria-hidden="true"></i>
                        Add a non-racked device
                    </a>
                </div>
            {% endif %}
        </div>
        {% plugin_right_page object %}
    </div>
</div>
<div class="row">
    <div class="col-md-12">
        {% plugin_full_width_page object %}
    </div>
</div>
{% endblock %}<|MERGE_RESOLUTION|>--- conflicted
+++ resolved
@@ -7,13 +7,8 @@
 {% block title %}Rack {{ object }}{% endblock %}
 
 {% block breadcrumbs %}
-<<<<<<< HEAD
   <li class="breadcrumb-item"><a href="{% url 'dcim:rack_list' %}">Racks</a></li>
-  <li class="breadcrumb-item"><a href="{% url 'dcim:rack_list' %}?site={{ object.site.slug }}">{{ object.site }}</a></li>
-=======
-  <li><a href="{% url 'dcim:rack_list' %}">Racks</a></li>
-  <li><a href="{% url 'dcim:rack_list' %}?site_id={{ object.site.pk }}">{{ object.site }}</a></li>
->>>>>>> e3f50625
+  <li class="breadcrumb-item"><a href="{% url 'dcim:rack_list' %}?site_id={{ object.site.pk }}">{{ object.site }}</a></li>
   {% if object.group %}
     {% for group in object.group.get_ancestors %}
       <li class="breadcrumb-item"><a href="{{ group.get_absolute_url }}">{{ group }}</a></li>
