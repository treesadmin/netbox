--- conflicted
+++ resolved
@@ -49,12 +49,11 @@
                             {% else %}
                                 <span class="text-muted">None</span>
                             {% endif %}
-<<<<<<< HEAD
                         </td>
                     </tr>
                     <tr>
                         <td>Date Added</td>
-                        <td>{{ object.date_added|placeholder }}</td>
+                        <td>{{ object.date_added|annotated_date|placeholder }}</td>
                     </tr>
                     <tr>
                         <td>Description</td>
@@ -62,23 +61,6 @@
                     </tr>
                 </table>
             </div>
-=======
-                            <a href="{{ object.tenant.get_absolute_url }}">{{ object.tenant }}</a>
-                        {% else %}
-                            <span class="text-muted">None</span>
-                        {% endif %}
-                    </td>
-                </tr>
-                <tr>
-                    <td>Date Added</td>
-                    <td>{{ object.date_added|annotated_date|placeholder }}</td>
-                </tr>
-                <tr>
-                    <td>Description</td>
-                    <td>{{ object.description|placeholder }}</td>
-                </tr>
-            </table>
->>>>>>> c5851752
         </div>
         {% plugin_left_page object %}
     </div>
