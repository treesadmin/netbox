from collections import OrderedDict
from datetime import date

from django.contrib.auth.models import User
from django.contrib.contenttypes.fields import GenericForeignKey
from django.contrib.contenttypes.models import ContentType
from django.contrib.postgres.fields import JSONField
from django.core.validators import ValidationError
from django.db import models
from django.http import HttpResponse
from django.template import Template, Context
from django.urls import reverse
from jinja2 import Environment
from taggit.models import TagBase, GenericTaggedItemBase

from utilities.fields import ColorField
from utilities.utils import deepmerge, model_names_to_filter_dict
from .choices import *
from .constants import *
from .querysets import ConfigContextQuerySet


#
# Webhooks
#

def get_webhook_models():
    return model_names_to_filter_dict(WEBHOOK_MODELS)


class Webhook(models.Model):
    """
    A Webhook defines a request that will be sent to a remote application when an object is created, updated, and/or
    delete in NetBox. The request will contain a representation of the object, which the remote application can act on.
    Each Webhook can be limited to firing only on certain actions or certain object types.
    """

    obj_type = models.ManyToManyField(
        to=ContentType,
        related_name='webhooks',
        verbose_name='Object types',
        limit_choices_to=get_webhook_models,
        help_text="The object(s) to which this Webhook applies."
    )
    name = models.CharField(
        max_length=150,
        unique=True
    )
    type_create = models.BooleanField(
        default=False,
        help_text="Call this webhook when a matching object is created."
    )
    type_update = models.BooleanField(
        default=False,
        help_text="Call this webhook when a matching object is updated."
    )
    type_delete = models.BooleanField(
        default=False,
        help_text="Call this webhook when a matching object is deleted."
    )
    payload_url = models.CharField(
        max_length=500,
        verbose_name='URL',
        help_text="A POST will be sent to this URL when the webhook is called."
    )
    http_content_type = models.CharField(
        max_length=50,
        choices=WebhookContentTypeChoices,
        default=WebhookContentTypeChoices.CONTENTTYPE_JSON,
        verbose_name='HTTP content type'
    )
    additional_headers = JSONField(
        null=True,
        blank=True,
        help_text="User supplied headers which should be added to the request in addition to the HTTP content type. "
                  "Headers are supplied as key/value pairs in a JSON object."
    )
    secret = models.CharField(
        max_length=255,
        blank=True,
        help_text="When provided, the request will include a 'X-Hook-Signature' "
                  "header containing a HMAC hex digest of the payload body using "
                  "the secret as the key. The secret is not transmitted in "
                  "the request."
    )
    enabled = models.BooleanField(
        default=True
    )
    ssl_verification = models.BooleanField(
        default=True,
        verbose_name='SSL verification',
        help_text="Enable SSL certificate verification. Disable with caution!"
    )
    ca_file_path = models.CharField(
        max_length=4096,
        null=True,
        blank=True,
        verbose_name='CA File Path',
        help_text='The specific CA certificate file to use for SSL verification. '
                  'Leave blank to use the system defaults.'
    )

    class Meta:
        unique_together = ('payload_url', 'type_create', 'type_update', 'type_delete',)

    def __str__(self):
        return self.name

    def clean(self):
        """
        Validate model
        """
        if not self.type_create and not self.type_delete and not self.type_update:
            raise ValidationError(
                "You must select at least one type: create, update, and/or delete."
            )

        if not self.ssl_verification and self.ca_file_path:
            raise ValidationError({
                'ca_file_path': 'Do not specify a CA certificate file if SSL verification is dissabled.'
            })

        # Verify that JSON data is provided as an object
        if self.additional_headers and type(self.additional_headers) is not dict:
            raise ValidationError({
                'additional_headers': 'Header JSON data must be in object form. Example: {"X-API-KEY": "abc123"}'
            })


#
# Custom fields
#

class CustomFieldModel(models.Model):
    _cf = None

    class Meta:
        abstract = True

    def cache_custom_fields(self):
        """
        Cache all custom field values for this instance
        """
        self._cf = {
            field.name: value for field, value in self.get_custom_fields().items()
        }

    @property
    def cf(self):
        """
        Name-based CustomFieldValue accessor for use in templates
        """
        if self._cf is None:
            self.cache_custom_fields()
        return self._cf

    def get_custom_fields(self):
        """
        Return a dictionary of custom fields for a single object in the form {<field>: value}.
        """

        # Find all custom fields applicable to this type of object
        content_type = ContentType.objects.get_for_model(self)
        fields = CustomField.objects.filter(obj_type=content_type)

        # If the object exists, populate its custom fields with values
        if hasattr(self, 'pk'):
            values = self.custom_field_values.all()
            values_dict = {cfv.field_id: cfv.value for cfv in values}
            return OrderedDict([(field, values_dict.get(field.pk)) for field in fields])
        else:
            return OrderedDict([(field, None) for field in fields])


def get_custom_field_models():
    return model_names_to_filter_dict(CUSTOMFIELD_MODELS)


class CustomField(models.Model):
    obj_type = models.ManyToManyField(
        to=ContentType,
        related_name='custom_fields',
        verbose_name='Object(s)',
        limit_choices_to=get_custom_field_models,
        help_text='The object(s) to which this field applies.'
    )
    type = models.CharField(
        max_length=50,
        choices=CustomFieldTypeChoices,
        default=CustomFieldTypeChoices.TYPE_TEXT
    )
    name = models.CharField(
        max_length=50,
        unique=True
    )
    label = models.CharField(
        max_length=50,
        blank=True,
        help_text='Name of the field as displayed to users (if not provided, '
                  'the field\'s name will be used)'
    )
    description = models.CharField(
        max_length=100,
        blank=True
    )
    required = models.BooleanField(
        default=False,
        help_text='If true, this field is required when creating new objects '
                  'or editing an existing object.'
    )
    filter_logic = models.CharField(
        max_length=50,
        choices=CustomFieldFilterLogicChoices,
        default=CustomFieldFilterLogicChoices.FILTER_LOOSE,
        help_text='Loose matches any instance of a given string; exact '
                  'matches the entire field.'
    )
    default = models.CharField(
        max_length=100,
        blank=True,
        help_text='Default value for the field. Use "true" or "false" for booleans.'
    )
    weight = models.PositiveSmallIntegerField(
        default=100,
        help_text='Fields with higher weights appear lower in a form.'
    )

    class Meta:
        ordering = ['weight', 'name']

    def __str__(self):
        return self.label or self.name.replace('_', ' ').capitalize()

    def serialize_value(self, value):
        """
        Serialize the given value to a string suitable for storage as a CustomFieldValue
        """
        if value is None:
            return ''
        if self.type == CustomFieldTypeChoices.TYPE_BOOLEAN:
            return str(int(bool(value)))
        if self.type == CustomFieldTypeChoices.TYPE_DATE:
            # Could be date/datetime object or string
            try:
                return value.strftime('%Y-%m-%d')
            except AttributeError:
                return value
        if self.type == CustomFieldTypeChoices.TYPE_SELECT:
            # Could be ModelChoiceField or TypedChoiceField
            return str(value.id) if hasattr(value, 'id') else str(value)
        return value

    def deserialize_value(self, serialized_value):
        """
        Convert a string into the object it represents depending on the type of field
        """
        if serialized_value == '':
            return None
        if self.type == CustomFieldTypeChoices.TYPE_INTEGER:
            return int(serialized_value)
        if self.type == CustomFieldTypeChoices.TYPE_BOOLEAN:
            return bool(int(serialized_value))
        if self.type == CustomFieldTypeChoices.TYPE_DATE:
            # Read date as YYYY-MM-DD
            return date(*[int(n) for n in serialized_value.split('-')])
        if self.type == CustomFieldTypeChoices.TYPE_SELECT:
            return self.choices.get(pk=int(serialized_value))
        return serialized_value


class CustomFieldValue(models.Model):
    field = models.ForeignKey(
        to='extras.CustomField',
        on_delete=models.CASCADE,
        related_name='values'
    )
    obj_type = models.ForeignKey(
        to=ContentType,
        on_delete=models.PROTECT,
        related_name='+'
    )
    obj_id = models.PositiveIntegerField()
    obj = GenericForeignKey(
        ct_field='obj_type',
        fk_field='obj_id'
    )
    serialized_value = models.CharField(
        max_length=255
    )

    class Meta:
        ordering = ['obj_type', 'obj_id']
        unique_together = ['field', 'obj_type', 'obj_id']

    def __str__(self):
        return '{} {}'.format(self.obj, self.field)

    @property
    def value(self):
        return self.field.deserialize_value(self.serialized_value)

    @value.setter
    def value(self, value):
        self.serialized_value = self.field.serialize_value(value)

    def save(self, *args, **kwargs):
        # Delete this object if it no longer has a value to store
        if self.pk and self.value is None:
            self.delete()
        else:
            super().save(*args, **kwargs)


class CustomFieldChoice(models.Model):
    field = models.ForeignKey(
        to='extras.CustomField',
        on_delete=models.CASCADE,
        related_name='choices',
        limit_choices_to={'type': CustomFieldTypeChoices.TYPE_SELECT}
    )
    value = models.CharField(
        max_length=100
    )
    weight = models.PositiveSmallIntegerField(
        default=100,
        help_text='Higher weights appear lower in the list'
    )

    class Meta:
        ordering = ['field', 'weight', 'value']
        unique_together = ['field', 'value']

    def __str__(self):
        return self.value

    def clean(self):
        if self.field.type != CustomFieldTypeChoices.TYPE_SELECT:
            raise ValidationError("Custom field choices can only be assigned to selection fields.")

    def delete(self, using=None, keep_parents=False):
        # When deleting a CustomFieldChoice, delete all CustomFieldValues which point to it
        pk = self.pk
        super().delete(using, keep_parents)
        CustomFieldValue.objects.filter(
            field__type=CustomFieldTypeChoices.TYPE_SELECT,
            serialized_value=str(pk)
        ).delete()


#
# Custom links
#

def get_custom_link_models():
    return model_names_to_filter_dict(CUSTOMLINK_MODELS)


class CustomLink(models.Model):
    """
    A custom link to an external representation of a NetBox object. The link text and URL fields accept Jinja2 template
    code to be rendered with an object as context.
    """
    content_type = models.ForeignKey(
        to=ContentType,
        on_delete=models.CASCADE,
        limit_choices_to=get_custom_link_models
    )
    name = models.CharField(
        max_length=100,
        unique=True
    )
    text = models.CharField(
        max_length=500,
        help_text="Jinja2 template code for link text"
    )
    url = models.CharField(
        max_length=500,
        verbose_name='URL',
        help_text="Jinja2 template code for link URL"
    )
    weight = models.PositiveSmallIntegerField(
        default=100
    )
    group_name = models.CharField(
        max_length=50,
        blank=True,
        help_text="Links with the same group will appear as a dropdown menu"
    )
    button_class = models.CharField(
        max_length=30,
        choices=CustomLinkButtonClassChoices,
        default=CustomLinkButtonClassChoices.CLASS_DEFAULT,
        help_text="The class of the first link in a group will be used for the dropdown button"
    )
    new_window = models.BooleanField(
        help_text="Force link to open in a new window"
    )

    class Meta:
        ordering = ['group_name', 'weight', 'name']

    def __str__(self):
        return self.name


#
# Graphs
#

class Graph(models.Model):
    type = models.ForeignKey(
        to=ContentType,
        on_delete=models.CASCADE,
        limit_choices_to={
            'model__in': ['device', 'interface', 'provider', 'site']
        }
    )
    weight = models.PositiveSmallIntegerField(
        default=1000
    )
    name = models.CharField(
        max_length=100,
        verbose_name='Name'
    )
    source = models.CharField(
        max_length=500,
        verbose_name='Source URL'
    )
    link = models.URLField(
        blank=True,
        verbose_name='Link URL'
    )

    class Meta:
        ordering = ['type', 'weight', 'name']

    def __str__(self):
        return self.name

    def embed_url(self, obj):
        template = Template(self.source)
        return template.render(Context({'obj': obj}))

    def embed_link(self, obj):
        if self.link is None:
            return ''
        template = Template(self.link)
        return template.render(Context({'obj': obj}))


#
# Export templates
#

def get_export_template_models():
    return model_names_to_filter_dict(EXPORTTEMPLATE_MODELS)


class ExportTemplate(models.Model):
    content_type = models.ForeignKey(
        to=ContentType,
        on_delete=models.CASCADE,
        limit_choices_to=get_export_template_models
    )
    name = models.CharField(
        max_length=100
    )
    description = models.CharField(
        max_length=200,
        blank=True
    )
    template_language = models.CharField(
        max_length=50,
        choices=ExportTemplateLanguageChoices,
        default=ExportTemplateLanguageChoices.LANGUAGE_JINJA2
    )
    template_code = models.TextField(
        help_text='The list of objects being exported is passed as a context variable named <code>queryset</code>.'
    )
    mime_type = models.CharField(
        max_length=50,
        blank=True,
        verbose_name='MIME type',
        help_text='Defaults to <code>text/plain</code>'
    )
    file_extension = models.CharField(
        max_length=15,
        blank=True,
        help_text='Extension to append to the rendered filename'
    )

    class Meta:
        ordering = ['content_type', 'name']
        unique_together = [
            ['content_type', 'name']
        ]

    def __str__(self):
        return '{}: {}'.format(self.content_type, self.name)

    def render(self, queryset):
        """
        Render the contents of the template.
        """
        context = {
            'queryset': queryset
        }

        if self.template_language == TEMPLATE_LANGUAGE_DJANGO:
            template = Template(self.template_code)
            output = template.render(Context(context))

        elif self.template_language == TEMPLATE_LANGUAGE_JINJA2:
            template = Environment().from_string(source=self.template_code)
            output = template.render(**context)

        else:
            return None

        # Replace CRLF-style line terminators
        output = output.replace('\r\n', '\n')

        return output

    def render_to_response(self, queryset):
        """
        Render the template to an HTTP response, delivered as a named file attachment
        """
        output = self.render(queryset)
        mime_type = 'text/plain' if not self.mime_type else self.mime_type

        # Build the response
        response = HttpResponse(output, content_type=mime_type)
        filename = 'netbox_{}{}'.format(
            queryset.model._meta.verbose_name_plural,
            '.{}'.format(self.file_extension) if self.file_extension else ''
        )
        response['Content-Disposition'] = 'attachment; filename="{}"'.format(filename)

        return response


#
# Image attachments
#

def image_upload(instance, filename):

    path = 'image-attachments/'

    # Rename the file to the provided name, if any. Attempt to preserve the file extension.
    extension = filename.rsplit('.')[-1].lower()
    if instance.name and extension in ['bmp', 'gif', 'jpeg', 'jpg', 'png']:
        filename = '.'.join([instance.name, extension])
    elif instance.name:
        filename = instance.name

    return '{}{}_{}_{}'.format(path, instance.content_type.name, instance.object_id, filename)


class ImageAttachment(models.Model):
    """
    An uploaded image which is associated with an object.
    """
    content_type = models.ForeignKey(
        to=ContentType,
        on_delete=models.CASCADE
    )
    object_id = models.PositiveIntegerField()
    parent = GenericForeignKey(
        ct_field='content_type',
        fk_field='object_id'
    )
    image = models.ImageField(
        upload_to=image_upload,
        height_field='image_height',
        width_field='image_width'
    )
    image_height = models.PositiveSmallIntegerField()
    image_width = models.PositiveSmallIntegerField()
    name = models.CharField(
        max_length=50,
        blank=True
    )
    created = models.DateTimeField(
        auto_now_add=True
    )

    class Meta:
        ordering = ['name']

    def __str__(self):
        if self.name:
            return self.name
        filename = self.image.name.rsplit('/', 1)[-1]
        return filename.split('_', 2)[2]

    def delete(self, *args, **kwargs):

        _name = self.image.name

        super().delete(*args, **kwargs)

        # Delete file from disk
        self.image.delete(save=False)

        # Deleting the file erases its name. We restore the image's filename here in case we still need to reference it
        # before the request finishes. (For example, to display a message indicating the ImageAttachment was deleted.)
        self.image.name = _name

    @property
    def size(self):
        """
        Wrapper around `image.size` to suppress an OSError in case the file is inaccessible. When S3 storage is used
        ClientError is suppressed instead.
        """
        from django.conf import settings
        if settings.MEDIA_STORAGE and settings.MEDIA_STORAGE['BACKEND'] == 'S3':
<<<<<<< HEAD
            from botocore.exceptions import ClientError as AccessError
        else:
            AccessError = OSError
=======
            # For S3 we need to handle a different exception
            from botocore.exceptions import ClientError
            try:
                return self.image.size
            except ClientError:
                return None
>>>>>>> 02a009b7

        try:
            return self.image.size
        except AccessError:
            return None


#
# Config contexts
#

class ConfigContext(models.Model):
    """
    A ConfigContext represents a set of arbitrary data available to any Device or VirtualMachine matching its assigned
    qualifiers (region, site, etc.). For example, the data stored in a ConfigContext assigned to site A and tenant B
    will be available to a Device in site A assigned to tenant B. Data is stored in JSON format.
    """
    name = models.CharField(
        max_length=100,
        unique=True
    )
    weight = models.PositiveSmallIntegerField(
        default=1000
    )
    description = models.CharField(
        max_length=100,
        blank=True
    )
    is_active = models.BooleanField(
        default=True,
    )
    regions = models.ManyToManyField(
        to='dcim.Region',
        related_name='+',
        blank=True
    )
    sites = models.ManyToManyField(
        to='dcim.Site',
        related_name='+',
        blank=True
    )
    roles = models.ManyToManyField(
        to='dcim.DeviceRole',
        related_name='+',
        blank=True
    )
    platforms = models.ManyToManyField(
        to='dcim.Platform',
        related_name='+',
        blank=True
    )
    tenant_groups = models.ManyToManyField(
        to='tenancy.TenantGroup',
        related_name='+',
        blank=True
    )
    tenants = models.ManyToManyField(
        to='tenancy.Tenant',
        related_name='+',
        blank=True
    )
    data = JSONField()

    objects = ConfigContextQuerySet.as_manager()

    class Meta:
        ordering = ['weight', 'name']

    def __str__(self):
        return self.name

    def get_absolute_url(self):
        return reverse('extras:configcontext', kwargs={'pk': self.pk})

    def clean(self):

        # Verify that JSON data is provided as an object
        if type(self.data) is not dict:
            raise ValidationError(
                {'data': 'JSON data must be in object form. Example: {"foo": 123}'}
            )


class ConfigContextModel(models.Model):
    """
    A model which includes local configuration context data. This local data will override any inherited data from
    ConfigContexts.
    """
    local_context_data = JSONField(
        blank=True,
        null=True,
    )

    class Meta:
        abstract = True

    def get_config_context(self):
        """
        Return the rendered configuration context for a device or VM.
        """

        # Compile all config data, overwriting lower-weight values with higher-weight values where a collision occurs
        data = OrderedDict()
        for context in ConfigContext.objects.get_for_object(self):
            data = deepmerge(data, context.data)

        # If the object has local config context data defined, merge it last
        if self.local_context_data:
            data = deepmerge(data, self.local_context_data)

        return data

    def clean(self):

        super().clean()

        # Verify that JSON data is provided as an object
        if self.local_context_data and type(self.local_context_data) is not dict:
            raise ValidationError(
                {'local_context_data': 'JSON data must be in object form. Example: {"foo": 123}'}
            )


#
# Custom scripts
#

class Script(models.Model):
    """
    Dummy model used to generate permissions for custom scripts. Does not exist in the database.
    """
    class Meta:
        managed = False
        permissions = (
            ('run_script', 'Can run script'),
        )


#
# Report results
#

class ReportResult(models.Model):
    """
    This model stores the results from running a user-defined report.
    """
    report = models.CharField(
        max_length=255,
        unique=True
    )
    created = models.DateTimeField(
        auto_now_add=True
    )
    user = models.ForeignKey(
        to=User,
        on_delete=models.SET_NULL,
        related_name='+',
        blank=True,
        null=True
    )
    failed = models.BooleanField()
    data = JSONField()

    class Meta:
        ordering = ['report']


#
# Change logging
#

class ObjectChange(models.Model):
    """
    Record a change to an object and the user account associated with that change. A change record may optionally
    indicate an object related to the one being changed. For example, a change to an interface may also indicate the
    parent device. This will ensure changes made to component models appear in the parent model's changelog.
    """
    time = models.DateTimeField(
        auto_now_add=True,
        editable=False,
        db_index=True
    )
    user = models.ForeignKey(
        to=User,
        on_delete=models.SET_NULL,
        related_name='changes',
        blank=True,
        null=True
    )
    user_name = models.CharField(
        max_length=150,
        editable=False
    )
    request_id = models.UUIDField(
        editable=False
    )
    action = models.CharField(
        max_length=50,
        choices=ObjectChangeActionChoices
    )
    changed_object_type = models.ForeignKey(
        to=ContentType,
        on_delete=models.PROTECT,
        related_name='+'
    )
    changed_object_id = models.PositiveIntegerField()
    changed_object = GenericForeignKey(
        ct_field='changed_object_type',
        fk_field='changed_object_id'
    )
    related_object_type = models.ForeignKey(
        to=ContentType,
        on_delete=models.PROTECT,
        related_name='+',
        blank=True,
        null=True
    )
    related_object_id = models.PositiveIntegerField(
        blank=True,
        null=True
    )
    related_object = GenericForeignKey(
        ct_field='related_object_type',
        fk_field='related_object_id'
    )
    object_repr = models.CharField(
        max_length=200,
        editable=False
    )
    object_data = JSONField(
        editable=False
    )

    csv_headers = [
        'time', 'user', 'user_name', 'request_id', 'action', 'changed_object_type', 'changed_object_id',
        'related_object_type', 'related_object_id', 'object_repr', 'object_data',
    ]

    class Meta:
        ordering = ['-time']

    def __str__(self):
        return '{} {} {} by {}'.format(
            self.changed_object_type,
            self.object_repr,
            self.get_action_display().lower(),
            self.user_name
        )

    def save(self, *args, **kwargs):

        # Record the user's name and the object's representation as static strings
        if not self.user_name:
            self.user_name = self.user.username
        if not self.object_repr:
            self.object_repr = str(self.changed_object)

        return super().save(*args, **kwargs)

    def get_absolute_url(self):
        return reverse('extras:objectchange', args=[self.pk])

    def to_csv(self):
        return (
            self.time,
            self.user,
            self.user_name,
            self.request_id,
            self.get_action_display(),
            self.changed_object_type,
            self.changed_object_id,
            self.related_object_type,
            self.related_object_id,
            self.object_repr,
            self.object_data,
        )


#
# Tags
#

# TODO: figure out a way around this circular import for ObjectChange
from utilities.models import ChangeLoggedModel  # noqa: E402


class Tag(TagBase, ChangeLoggedModel):
    color = ColorField(
        default='9e9e9e'
    )
    comments = models.TextField(
        blank=True,
        default=''
    )

    def get_absolute_url(self):
        return reverse('extras:tag', args=[self.slug])


class TaggedItem(GenericTaggedItemBase):
    tag = models.ForeignKey(
        to=Tag,
        related_name="%(app_label)s_%(class)s_items",
        on_delete=models.CASCADE
    )

    class Meta:
        index_together = (
            ("content_type", "object_id")
        )<|MERGE_RESOLUTION|>--- conflicted
+++ resolved
@@ -616,22 +616,16 @@
         """
         from django.conf import settings
         if settings.MEDIA_STORAGE and settings.MEDIA_STORAGE['BACKEND'] == 'S3':
-<<<<<<< HEAD
-            from botocore.exceptions import ClientError as AccessError
-        else:
-            AccessError = OSError
-=======
             # For S3 we need to handle a different exception
             from botocore.exceptions import ClientError
             try:
                 return self.image.size
             except ClientError:
                 return None
->>>>>>> 02a009b7
 
         try:
             return self.image.size
-        except AccessError:
+        except OSError:
             return None
 
 
