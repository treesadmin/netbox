import django_filters
from django.contrib.contenttypes.models import ContentType
from django.db.models import Q

from dcim.models import DeviceRole, Platform, Region, Site
from tenancy.models import Tenant, TenantGroup
<<<<<<< HEAD
from .constants import CF_FILTER_DISABLED, CF_FILTER_EXACT, CF_TYPE_BOOLEAN, CF_TYPE_SELECT
from .models import ConfigContext, CustomField, Graph, ExportTemplate, ObjectChange, Tag
=======
from .constants import *
from .models import ConfigContext, CustomField, Graph, ExportTemplate, ObjectChange, Tag, TopologyMap
>>>>>>> b25faec1


class CustomFieldFilter(django_filters.Filter):
    """
    Filter objects by the presence of a CustomFieldValue. The filter's name is used as the CustomField name.
    """

    def __init__(self, custom_field, *args, **kwargs):
        self.cf_type = custom_field.type
        self.filter_logic = custom_field.filter_logic
        super().__init__(*args, **kwargs)

    def filter(self, queryset, value):

        # Skip filter on empty value
        if value is None or not value.strip():
            return queryset

        # Selection fields get special treatment (values must be integers)
        if self.cf_type == CF_TYPE_SELECT:
            try:
                # Treat 0 as None
                if int(value) == 0:
                    return queryset.exclude(
                        custom_field_values__field__name=self.field_name,
                    )
                # Match on exact CustomFieldChoice PK
                else:
                    return queryset.filter(
                        custom_field_values__field__name=self.field_name,
                        custom_field_values__serialized_value=value,
                    )
            except ValueError:
                return queryset.none()

        # Apply the assigned filter logic (exact or loose)
        if self.cf_type == CF_TYPE_BOOLEAN or self.filter_logic == CF_FILTER_EXACT:
            queryset = queryset.filter(
                custom_field_values__field__name=self.field_name,
                custom_field_values__serialized_value=value
            )
        else:
            queryset = queryset.filter(
                custom_field_values__field__name=self.field_name,
                custom_field_values__serialized_value__icontains=value
            )

        return queryset


class CustomFieldFilterSet(django_filters.FilterSet):
    """
    Dynamically add a Filter for each CustomField applicable to the parent model.
    """

    def __init__(self, *args, **kwargs):
        super().__init__(*args, **kwargs)

        obj_type = ContentType.objects.get_for_model(self._meta.model)
        custom_fields = CustomField.objects.filter(obj_type=obj_type).exclude(filter_logic=CF_FILTER_DISABLED)
        for cf in custom_fields:
            self.filters['cf_{}'.format(cf.name)] = CustomFieldFilter(field_name=cf.name, custom_field=cf)


class GraphFilter(django_filters.FilterSet):

    class Meta:
        model = Graph
        fields = ['type', 'name']


class ExportTemplateFilter(django_filters.FilterSet):

    class Meta:
        model = ExportTemplate
        fields = ['content_type', 'name', 'template_language']


class TagFilter(django_filters.FilterSet):
    q = django_filters.CharFilter(
        method='search',
        label='Search',
    )

    class Meta:
        model = Tag
        fields = ['name', 'slug']

    def search(self, queryset, name, value):
        if not value.strip():
            return queryset
        return queryset.filter(
            Q(name__icontains=value) |
            Q(slug__icontains=value)
        )


class ConfigContextFilter(django_filters.FilterSet):
    q = django_filters.CharFilter(
        method='search',
        label='Search',
    )
    region_id = django_filters.ModelMultipleChoiceFilter(
        field_name='regions',
        queryset=Region.objects.all(),
        label='Region',
    )
    region = django_filters.ModelMultipleChoiceFilter(
        field_name='regions__slug',
        queryset=Region.objects.all(),
        to_field_name='slug',
        label='Region (slug)',
    )
    site_id = django_filters.ModelMultipleChoiceFilter(
        field_name='sites',
        queryset=Site.objects.all(),
        label='Site',
    )
    site = django_filters.ModelMultipleChoiceFilter(
        field_name='sites__slug',
        queryset=Site.objects.all(),
        to_field_name='slug',
        label='Site (slug)',
    )
    role_id = django_filters.ModelMultipleChoiceFilter(
        field_name='roles',
        queryset=DeviceRole.objects.all(),
        label='Role',
    )
    role = django_filters.ModelMultipleChoiceFilter(
        field_name='roles__slug',
        queryset=DeviceRole.objects.all(),
        to_field_name='slug',
        label='Role (slug)',
    )
    platform_id = django_filters.ModelMultipleChoiceFilter(
        field_name='platforms',
        queryset=Platform.objects.all(),
        label='Platform',
    )
    platform = django_filters.ModelMultipleChoiceFilter(
        field_name='platforms__slug',
        queryset=Platform.objects.all(),
        to_field_name='slug',
        label='Platform (slug)',
    )
    tenant_group_id = django_filters.ModelMultipleChoiceFilter(
        field_name='tenant_groups',
        queryset=TenantGroup.objects.all(),
        label='Tenant group',
    )
    tenant_group = django_filters.ModelMultipleChoiceFilter(
        field_name='tenant_groups__slug',
        queryset=TenantGroup.objects.all(),
        to_field_name='slug',
        label='Tenant group (slug)',
    )
    tenant_id = django_filters.ModelMultipleChoiceFilter(
        field_name='tenants',
        queryset=Tenant.objects.all(),
        label='Tenant',
    )
    tenant = django_filters.ModelMultipleChoiceFilter(
        field_name='tenants__slug',
        queryset=Tenant.objects.all(),
        to_field_name='slug',
        label='Tenant (slug)',
    )

    class Meta:
        model = ConfigContext
        fields = ['name', 'is_active']

    def search(self, queryset, name, value):
        if not value.strip():
            return queryset
        return queryset.filter(
            Q(name__icontains=value) |
            Q(description__icontains=value) |
            Q(data__icontains=value)
        )


#
# Filter for Local Config Context Data
#

class LocalConfigContextFilter(django_filters.FilterSet):
    local_context_data = django_filters.BooleanFilter(
        method='_local_context_data',
        label='Has local config context data',
    )

    def _local_context_data(self, queryset, name, value):
        return queryset.exclude(local_context_data__isnull=value)


class ObjectChangeFilter(django_filters.FilterSet):
    q = django_filters.CharFilter(
        method='search',
        label='Search',
    )
    time = django_filters.DateTimeFromToRangeFilter()

    class Meta:
        model = ObjectChange
        fields = [
            'user', 'user_name', 'request_id', 'action', 'changed_object_type', 'changed_object_id', 'object_repr',
        ]

    def search(self, queryset, name, value):
        if not value.strip():
            return queryset
        return queryset.filter(
            Q(user_name__icontains=value) |
            Q(object_repr__icontains=value)
        )<|MERGE_RESOLUTION|>--- conflicted
+++ resolved
@@ -4,13 +4,8 @@
 
 from dcim.models import DeviceRole, Platform, Region, Site
 from tenancy.models import Tenant, TenantGroup
-<<<<<<< HEAD
-from .constants import CF_FILTER_DISABLED, CF_FILTER_EXACT, CF_TYPE_BOOLEAN, CF_TYPE_SELECT
+from .constants import *
 from .models import ConfigContext, CustomField, Graph, ExportTemplate, ObjectChange, Tag
-=======
-from .constants import *
-from .models import ConfigContext, CustomField, Graph, ExportTemplate, ObjectChange, Tag, TopologyMap
->>>>>>> b25faec1
 
 
 class CustomFieldFilter(django_filters.Filter):
