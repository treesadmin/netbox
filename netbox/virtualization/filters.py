--- conflicted
+++ resolved
@@ -2,20 +2,14 @@
 from django.db.models import Q
 
 from dcim.models import DeviceRole, Interface, Platform, Region, Site
-<<<<<<< HEAD
-from extras.filters import CustomFieldFilterSet, CreatedUpdatedFilterSet
+from extras.filters import CustomFieldFilterSet, CreatedUpdatedFilterSet, LocalConfigContextFilterSet
 from tenancy.filters import TenancyFilterSet
 from tenancy.models import Tenant
-=======
-from extras.filters import CustomFieldFilterSet, CreatedUpdatedFilterSet, LocalConfigContextFilter
-from tenancy.filtersets import TenancyFilterSet
->>>>>>> 5d7af0fa
 from utilities.filters import (
     MultiValueMACAddressFilter, NameSlugSearchFilterSet, NumericInFilter, TagFilter, TreeNodeMultipleChoiceFilter,
 )
 from .choices import *
 from .models import Cluster, ClusterGroup, ClusterType, VirtualMachine
-
 
 __all__ = (
     'ClusterFilterSet',
@@ -109,11 +103,12 @@
         )
 
 
-<<<<<<< HEAD
-class VirtualMachineFilterSet(TenancyFilterSet, CustomFieldFilterSet, CreatedUpdatedFilterSet):
-=======
-class VirtualMachineFilter(LocalConfigContextFilter, TenancyFilterSet, CustomFieldFilterSet, CreatedUpdatedFilterSet):
->>>>>>> 5d7af0fa
+class VirtualMachineFilterSet(
+    LocalConfigContextFilterSet,
+    TenancyFilterSet,
+    CustomFieldFilterSet,
+    CreatedUpdatedFilterSet
+):
     id__in = NumericInFilter(
         field_name='id',
         lookup_expr='in'
